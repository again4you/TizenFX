/*
* Copyright (c) 2016 Samsung Electronics Co., Ltd All Rights Reserved
*
* Licensed under the Apache License, Version 2.0 (the License);
* you may not use this file except in compliance with the License.
* You may obtain a copy of the License at
*
* http://www.apache.org/licenses/LICENSE-2.0
*
* Unless required by applicable law or agreed to in writing, software
* distributed under the License is distributed on an AS IS BASIS,
* WITHOUT WARRANTIES OR CONDITIONS OF ANY KIND, either express or implied.
* See the License for the specific language governing permissions and
* limitations under the License.
*/


using System;
using System.Collections.Generic;
using System.Runtime.InteropServices;
using System.ComponentModel;
using static Interop.InputMethod;

namespace Tizen.Uix.InputMethod
{
    /// <summary>
    /// Enumeration for the key codes.
    /// If keycode &amp; 0xff000000 == 0x01000000 then this key code is directly encoded to 24-bit UCS character. The UCS value is keycode &amp; 0x00ffffff.
    /// Defines the list of keys supported by the system. Note that certain keys may not be available on all the devices.
    /// </summary>
    /// <since_tizen> 4 </since_tizen>
    public enum KeyCode
    {
        /// <summary>
        /// The Backspace key.
        /// </summary>
        BackSpace = 0xFF08,
        /// <summary>
        /// The Tab key.
        /// </summary>
        Tab = 0xFF09,
        /// <summary>
        /// The Linefeed key.
        /// </summary>
        Linefeed = 0xFF0A,
        /// <summary>
        /// The Clear key.
        /// </summary>
        Clear = 0xFF0B,
        /// <summary>
        /// The Return key.
        /// </summary>
        Return = 0xFF0D,
        /// <summary>
        /// The Pause key.
        /// </summary>
        Pause = 0xFF13,
        /// <summary>
        /// The Scroll lock key.
        /// </summary>
        ScrollLock = 0xFF14,
        /// <summary>
        /// The System Request key.
        /// </summary>
        SysReq = 0xFF15,
        /// <summary>
        /// The Escape key.
        /// </summary>
        Escape = 0xFF1B,
        /// <summary>
        /// The Delete key.
        /// </summary>
        Delete = 0xFFFF,

        /* Cursor control & motion */
        /// <summary>
        /// The Home key.
        /// </summary>
        Home = 0xFF50,
        /// <summary>
        /// The Left directional key.
        /// </summary>
        Left = 0xFF51,
        /// <summary>
        /// The Up directional key.
        /// </summary>
        Up = 0xFF52,
        /// <summary>
        /// The Right directional key.
        /// </summary>
        Right = 0xFF53,
        /// <summary>
        /// The Down directional key.
        /// </summary>
        Down = 0xFF54,
        /// <summary>
        /// The Prior, Previous key.
        /// </summary>
        Prior = 0xFF55,
        /// <summary>
        /// The Page Up key.
        /// </summary>
        Page_Up = 0xFF55,
        /// <summary>
        /// The Next key.
        /// </summary>
        Next = 0xFF56,
        /// <summary>
        /// The Page Down key.
        /// </summary>
        Page_Down = 0xFF56,
        /// <summary>
        /// The End key.
        /// </summary>
        End = 0xFF57,
        /// <summary>
        /// The Begin key.
        /// </summary>
        Begin = 0xFF58,

        /* Misc Functions */
        /// <summary>
        /// The Select key.
        /// </summary>
        Select = 0xFF60,
        /// <summary>
        /// The Print key.
        /// </summary>
        Print = 0xFF61,
        /// <summary>
        /// The Execute, Run, Do key.
        /// </summary>
        Execute = 0xFF62,
        /// <summary>
        /// The Insert key.
        /// </summary>
        Insert = 0xFF63,
        /// <summary>
        /// The Undo key.
        /// </summary>
        Undo = 0xFF65,
        /// <summary>
        /// The Redo key.
        /// </summary>
        Redo = 0xFF66,
        /// <summary>
        /// The Menu key.
        /// </summary>
        Menu = 0xFF67,
        /// <summary>
        /// The Find key.
        /// </summary>
        Find = 0xFF68,
        /// <summary>
        /// The Cancel, Stop, Abort, Exit key.
        /// </summary>
        Cancel = 0xFF69,
        /// <summary>
        /// The Help key.
        /// </summary>
        Help = 0xFF6A,
        /// <summary>
        /// The Break key.
        /// </summary>
        Break = 0xFF6B,
        /// <summary>
        /// The character set switch key.
        /// </summary>
        Mode_switch = 0xFF7E,
        /// <summary>
        /// The Number Lock key.
        /// </summary>
        Num_Lock = 0xFF7F,

        /* Keypad */
        /// <summary>
        /// The Numpad Space key.
        /// </summary>
        KPSpace = 0xFF80,
        /// <summary>
        /// The Numpad Tab key.
        /// </summary>
        KPTab = 0xFF89,
        /// <summary>
        /// The Numpad Enter key.
        /// </summary>
        KPEnter = 0xFF8D,
        /// <summary>
        /// The Numpad Function 1 key.
        /// </summary>
        KPF1 = 0xFF91,
        /// <summary>
        /// The Numpad Function 2 key.
        /// </summary>
        KPF2 = 0xFF92,
        /// <summary>
        /// The Numpad Function 3 key.
        /// </summary>
        KPF3 = 0xFF93,
        /// <summary>
        /// The Numpad Function 4 key.
        /// </summary>
        KPF4 = 0xFF94,
        /// <summary>
        /// The Numpad Home key.
        /// </summary>
        KPHome = 0xFF95,
        /// <summary>
        /// The Numpad Left key.
        /// </summary>
        KPLeft = 0xFF96,
        /// <summary>
        /// The Numpad Up key.
        /// </summary>
        KPUp = 0xFF97,
        /// <summary>
        /// The Numpad Right key.
        /// </summary>
        KPRight = 0xFF98,
        /// <summary>
        /// The Numpad Down key.
        /// </summary>
        KPDown = 0xFF99,
        /// <summary>
        /// The Numpad Prior, Previous key.
        /// </summary>
        KPPrior = 0xFF9A,
        /// <summary>
        /// The Numpad Page Up key.
        /// </summary>
        KPPage_Up = 0xFF9A,
        /// <summary>
        /// The Numpad Next key.
        /// </summary>
        KPNext = 0xFF9B,
        /// <summary>
        /// The Numpad Page Down key.
        /// </summary>
        KPPage_Down = 0xFF9B,
        /// <summary>
        /// The Numpad End key.
        /// </summary>
        KPEnd = 0xFF9C,
        /// <summary>
        /// The Numpad Begin key.
        /// </summary>
        KPBegin = 0xFF9D,
        /// <summary>
        /// The Numpad Insert key.
        /// </summary>
        KPInsert = 0xFF9E,
        /// <summary>
        /// The Numpad Delete key.
        /// </summary>
        KPDelete = 0xFF9F,
        /// <summary>
        /// The Numpad Equal key.
        /// </summary>
        KPEqual = 0xFFBD,
        /// <summary>
        /// The Numpad Multiply key.
        /// </summary>
        KPMultiply = 0xFFAA,
        /// <summary>
        /// The Numpad Add key.
        /// </summary>
        KPAdd = 0xFFAB,
        /// <summary>
        /// The Numpad Separator key.
        /// </summary>
        KPSeparator = 0xFFAC,
        /// <summary>
        /// The Numpad Subtract key.
        /// </summary>
        KPSubtract = 0xFFAD,
        /// <summary>
        /// The Numpad Decimal key.
        /// </summary>
        KPDecimal = 0xFFAE,
        /// <summary>
        /// The Numpad Divide key.
        /// </summary>
        KPDivide = 0xFFAF,
        /// <summary>
        /// The Numpad 0 key.
        /// </summary>
        KP0 = 0xFFB0,
        /// <summary>
        /// The Numpad 1 key.
        /// </summary>
        KP1 = 0xFFB1,
        /// <summary>
        /// The Numpad 2 key.
        /// </summary>
        KP2 = 0xFFB2,
        /// <summary>
        /// The Numpad 3 key.
        /// </summary>
        KP3 = 0xFFB3,
        /// <summary>
        /// The Numpad 4 key.
        /// </summary>
        KP4 = 0xFFB4,
        /// <summary>
        /// The Numpad 5 key.
        /// </summary>
        KP5 = 0xFFB5,
        /// <summary>
        /// The Numpad 6 key.
        /// </summary>
        KP6 = 0xFFB6,
        /// <summary>
        /// The Numpad 7 key.
        /// </summary>
        KP7 = 0xFFB7,
        /// <summary>
        /// The Numpad 8 key.
        /// </summary>
        KP8 = 0xFFB8,
        /// <summary>
        /// The Numpad 9 key.
        /// </summary>
        KP9 = 0xFFB9,

        /* Auxiliary Functions */
        /// <summary>
        /// The Function 1 key.
        /// </summary>
        F1 = 0xFFBE,
        /// <summary>
        /// The Function 2 key.
        /// </summary>
        F2 = 0xFFBF,
        /// <summary>
        /// The Function 3 key.
        /// </summary>
        F3 = 0xFFC0,
        /// <summary>
        /// The Function 4 key.
        /// </summary>
        F4 = 0xFFC1,
        /// <summary>
        /// The Function 5 key.
        /// </summary>
        F5 = 0xFFC2,
        /// <summary>
        /// The Function 6 key.
        /// </summary>
        F6 = 0xFFC3,
        /// <summary>
        /// The Function 7 key.
        /// </summary>
        F7 = 0xFFC4,
        /// <summary>
        /// The Function 8 key.
        /// </summary>
        F8 = 0xFFC5,
        /// <summary>
        /// The Function 9 key.
        /// </summary>
        F9 = 0xFFC6,
        /// <summary>
        /// The Function 10 key.
        /// </summary>
        F10 = 0xFFC7,
        /// <summary>
        /// The Function 11 key.
        /// </summary>
        F11 = 0xFFC8,
        /// <summary>
        /// The Function 12 key.
        /// </summary>
        F12 = 0xFFC9,
        /// <summary>
        /// The Function 13 key.
        /// </summary>
        F13 = 0xFFCA,
        /// <summary>
        /// The Function 14 key.
        /// </summary>
        F14 = 0xFFCB,
        /// <summary>
        /// The Function 15 key.
        /// </summary>
        F15 = 0xFFCC,
        /// <summary>
        /// The Function 16 key.
        /// </summary>
        F16 = 0xFFCD,
        /// <summary>
        /// The Function 17 key.
        /// </summary>
        F17 = 0xFFCE,
        /// <summary>
        /// The Function 18 key.
        /// </summary>
        F18 = 0xFFCF,
        /// <summary>
        /// The Function 19 key.
        /// </summary>
        F19 = 0xFFD0,
        /// <summary>
        /// The Function 20 key.
        /// </summary>
        F20 = 0xFFD1,
        /// <summary>
        /// The Function 21 key.
        /// </summary>
        F21 = 0xFFD2,
        /// <summary>
        /// The Function 22 key.
        /// </summary>
        F22 = 0xFFD3,
        /// <summary>
        /// The Function 23 key.
        /// </summary>
        F23 = 0xFFD4,
        /// <summary>
        /// The Function 24 key.
        /// </summary>
        F24 = 0xFFD5,
        /// <summary>
        /// The Function 25 key.
        /// </summary>
        F25 = 0xFFD6,
        /// <summary>
        /// The Function 26 key.
        /// </summary>
        F26 = 0xFFD7,
        /// <summary>
        /// The Function 27 key.
        /// </summary>
        F27 = 0xFFD8,
        /// <summary>
        /// The Function 28 key.
        /// </summary>
        F28 = 0xFFD9,
        /// <summary>
        /// The Function 29 key.
        /// </summary>
        F29 = 0xFFDA,
        /// <summary>
        /// The Function 30 key.
        /// </summary>
        F30 = 0xFFDB,
        /// <summary>
        /// The Function 31 key.
        /// </summary>
        F31 = 0xFFDC,
        /// <summary>
        /// The Function 32 key.
        /// </summary>
        F32 = 0xFFDD,
        /// <summary>
        /// The Function 33 key.
        /// </summary>
        F33 = 0xFFDE,
        /// <summary>
        /// The Function 34 key.
        /// </summary>
        F34 = 0xFFDF,
        /// <summary>
        /// The Function 35 key.
        /// </summary>
        F35 = 0xFFE0,

        /* Modifier keys */
        /// <summary>
        /// The Left Shift key.
        /// </summary>
        ShiftL = 0xFFE1,
        /// <summary>
        /// The Right Shift key.
        /// </summary>
        ShiftR = 0xFFE2,
        /// <summary>
        /// The Left Control key.
        /// </summary>
        ControlL = 0xFFE3,
        /// <summary>
        /// The Right Control key.
        /// </summary>
        ControlR = 0xFFE4,
        /// <summary>
        /// The Caps Lock key.
        /// </summary>
        CapsLock = 0xFFE5,
        /// <summary>
        /// The Shift Lock key.
        /// </summary>
        ShiftLock = 0xFFE6,
        /// <summary>
        /// The Left Meta key.
        /// </summary>
        MetaL = 0xFFE7,
        /// <summary>
        /// The Right Meta key.
        /// </summary>
        MetaR = 0xFFE8,
        /// <summary>
        /// The Left Alt key.
        /// </summary>
        AltL = 0xFFE9,
        /// <summary>
        /// The Right Alt key.
        /// </summary>
        AltR = 0xFFEA,
        /// <summary>
        /// The Left Super key.
        /// </summary>
        SuperL = 0xFFEB,
        /// <summary>
        /// The Right Super key.
        /// </summary>
        SuperR = 0xFFEC,
        /// <summary>
        /// The Left Hyper key.
        /// </summary>
        HyperL = 0xFFED,
        /// <summary>
        /// The Right Hyper key.
        /// </summary>
        HyperR = 0xFFEE,

        /* Latin 1 */
        /// <summary>
        /// The Space key.
        /// </summary>
        Space = 0x020,
        /// <summary>
        /// The Exclamation key.
        /// </summary>
        Exclam = 0x021,
        /// <summary>
        /// The Quotedbl key.
        /// </summary>
        Quotedbl = 0x022,
        /// <summary>
        /// The Number Sign key.
        /// </summary>
        NumberSign = 0x023,
        /// <summary>
        /// The Dollar key.
        /// </summary>
        Dollar = 0x024,
        /// <summary>
        /// The Percent key.
        /// </summary>
        Percent = 0x025,
        /// <summary>
        /// The Ampersand key.
        /// </summary>
        Ampersand = 0x026,
        /// <summary>
        /// The Apostrophe key.
        /// </summary>
        Apostrophe = 0x027,
        /// <summary>
        /// The Parenleft key.
        /// </summary>
        Parenleft = 0x028,
        /// <summary>
        /// The Parenright key.
        /// </summary>
        Parenright = 0x029,
        /// <summary>
        /// The Asterisk key.
        /// </summary>
        Asterisk = 0x02a,
        /// <summary>
        /// The Plus key.
        /// </summary>
        Plus = 0x02b,
        /// <summary>
        /// The Comma key.
        /// </summary>
        Comma = 0x02c,
        /// <summary>
        /// The Minus key.
        /// </summary>
        Minus = 0x02d,
        /// <summary>
        /// The Period key.
        /// </summary>
        Period = 0x02e,
        /// <summary>
        /// The Slash key.
        /// </summary>
        Slash = 0x02f,
        /// <summary>
        /// The 0 key.
        /// </summary>
        Keypad0 = 0x030,
        /// <summary>
        /// The 1 key.
        /// </summary>
        Keypad1 = 0x031,
        /// <summary>
        /// The 2 key.
        /// </summary>
        Keypad2 = 0x032,
        /// <summary>
        /// The 3 key.
        /// </summary>
        Keypad3 = 0x033,
        /// <summary>
        /// The 4 key.
        /// </summary>
        Keypad4 = 0x034,
        /// <summary>
        /// The 5 key.
        /// </summary>
        Keypad5 = 0x035,
        /// <summary>
        /// The 6 key.
        /// </summary>
        Keypad6 = 0x036,
        /// <summary>
        /// The 7 key.
        /// </summary>
        Keypad7 = 0x037,
        /// <summary>
        /// The 8 key.
        /// </summary>
        Keypad8 = 0x038,
        /// <summary>
        /// The 9 key.
        /// </summary>
        Keypad9 = 0x039,
        /// <summary>
        /// The Colon key.
        /// </summary>
        Colon = 0x03a,
        /// <summary>
        /// The Semicolon key.
        /// </summary>
        Semicolon = 0x03b,
        /// <summary>
        /// The Less key.
        /// </summary>
        Less = 0x03c,
        /// <summary>
        /// The Equal key.
        /// </summary>
        Equal = 0x03d,
        /// <summary>
        /// The Greater key.
        /// </summary>
        Greater = 0x03e,
        /// <summary>
        /// The Question key.
        /// </summary>
        Question = 0x03f,
        /// <summary>
        /// The At key.
        /// </summary>
        At = 0x040,
        /// <summary>
        /// The A key.
        /// </summary>
        KeypadA = 0x041,
        /// <summary>
        /// The B key.
        /// </summary>
        KeypadB = 0x042,
        /// <summary>
        /// The C key.
        /// </summary>
        KeypadC = 0x043,
        /// <summary>
        /// The D key.
        /// </summary>
        KeypadD = 0x044,
        /// <summary>
        /// The E key.
        /// </summary>
        KeypadE = 0x045,
        /// <summary>
        /// The F key.
        /// </summary>
        KeypadF = 0x046,
        /// <summary>
        /// The G key.
        /// </summary>
        KeypadG = 0x047,
        /// <summary>
        /// The H key.
        /// </summary>
        KeypadH = 0x048,
        /// <summary>
        /// The I key.
        /// </summary>
        KeypadI = 0x049,
        /// <summary>
        /// The J key.
        /// </summary>
        KeypadJ = 0x04a,
        /// <summary>
        /// The K key.
        /// </summary>
        KeypadK = 0x04b,
        /// <summary>
        /// The L key.
        /// </summary>
        KeypadL = 0x04c,
        /// <summary>
        /// The M key.
        /// </summary>
        KeypadM = 0x04d,
        /// <summary>
        /// The N key.
        /// </summary>
        KeypadN = 0x04e,
        /// <summary>
        /// The O key.
        /// </summary>
        KeypadO = 0x04f,
        /// <summary>
        /// The P key.
        /// </summary>
        KeypadP = 0x050,
        /// <summary>
        /// The Q key.
        /// </summary>
        KeypadQ = 0x051,
        /// <summary>
        /// The R key.
        /// </summary>
        KeypadR = 0x052,
        /// <summary>
        /// The S key.
        /// </summary>
        KeypadS = 0x053,
        /// <summary>
        /// The T key.
        /// </summary>
        KeypadT = 0x054,
        /// <summary>
        /// The U key.
        /// </summary>
        KeypadU = 0x055,
        /// <summary>
        /// The V key.
        /// </summary>
        KeypadV = 0x056,
        /// <summary>
        /// The W key.
        /// </summary>
        KeypadW = 0x057,
        /// <summary>
        /// The X key.
        /// </summary>
        KeypadX = 0x058,
        /// <summary>
        /// The Y key.
        /// </summary>
        KeypadY = 0x059,
        /// <summary>
        /// The Z key.
        /// </summary>
        KeypadZ = 0x05a,
        /// <summary>
        /// The Left Bracket key.
        /// </summary>
        BracketLeft = 0x05b,
        /// <summary>
        /// The Backslash key.
        /// </summary>
        Backslash = 0x05c,
        /// <summary>
        /// The Right Bracket key.
        /// </summary>
        BracketRight = 0x05d,
        /// <summary>
        /// The Circumflex key.
        /// </summary>
        AsciiCircum = 0x05e,
        /// <summary>
        /// The Underscore key.
        /// </summary>
        Underscore = 0x05f,
        /// <summary>
        /// The Grave key.
        /// </summary>
        Grave = 0x060,
        /// <summary>
        /// The a key.
        /// </summary>
        Keypada = 0x061,
        /// <summary>
        /// The b key.
        /// </summary>
        Keypadb = 0x062,
        /// <summary>
        /// The c key.
        /// </summary>
        Keypadc = 0x063,
        /// <summary>
        /// The d key.
        /// </summary>
        Keypadd = 0x064,
        /// <summary>
        /// The e key.
        /// </summary>
        Keypade = 0x065,
        /// <summary>
        /// The f key.
        /// </summary>
        Keypadf = 0x066,
        /// <summary>
        /// The g key.
        /// </summary>
        Keypadg = 0x067,
        /// <summary>
        /// The h key.
        /// </summary>
        Keypadh = 0x068,
        /// <summary>
        /// The i key.
        /// </summary>
        Keypadi = 0x069,
        /// <summary>
        /// The j key.
        /// </summary>
        Keypadj = 0x06a,
        /// <summary>
        /// The k key.
        /// </summary>
        Keypadk = 0x06b,
        /// <summary>
        /// The l key.
        /// </summary>
        Keypadl = 0x06c,
        /// <summary>
        /// The m key.
        /// </summary>
        Keypadm = 0x06d,
        /// <summary>
        /// The n key.
        /// </summary>
        Keypadn = 0x06e,
        /// <summary>
        /// The o key.
        /// </summary>
        Keypado = 0x06f,
        /// <summary>
        /// The p key.
        /// </summary>
        Keypadp = 0x070,
        /// <summary>
        /// The q key.
        /// </summary>
        Keypadq = 0x071,
        /// <summary>
        /// The r key.
        /// </summary>
        Keypadr = 0x072,
        /// <summary>
        /// The s key.
        /// </summary>
        Keypads = 0x073,
        /// <summary>
        /// The t key.
        /// </summary>
        Keypadt = 0x074,
        /// <summary>
        /// The u key.
        /// </summary>
        Keypadu = 0x075,
        /// <summary>
        /// The v key.
        /// </summary>
        Keypadv = 0x076,
        /// <summary>
        /// The w key.
        /// </summary>
        Keypadw = 0x077,
        /// <summary>
        /// The x key.
        /// </summary>
        Keypadx = 0x078,
        /// <summary>
        /// The y key.
        /// </summary>
        Keypady = 0x079,
        /// <summary>
        /// The z key.
        /// </summary>
        Keypadz = 0x07a,
        /// <summary>
        /// The Left Brace key.
        /// </summary>
        BraceLeft = 0x07b,
        /// <summary>
        /// The Bar key.
        /// </summary>
        Bar = 0x07c,
        /// <summary>
        /// The Right Brace key.
        /// </summary>
        BraceRight = 0x07d,
        /// <summary>
        /// The Tilde key.
        /// </summary>
        AsciiTilde = 0x07e,
    };

    /// <summary>
    /// Enumeration for the key masks.
    /// The key masks indicate which modifier keys are pressed down during the keyboard hit. The special MASK_RELEASED indicates the key release event.
    /// </summary>
    /// <since_tizen> 4 </since_tizen>
    public enum KeyMask
    {
        /// <summary>
        /// Key press event without the modifier key.
        /// </summary>
        Pressed = 0,
        /// <summary>
        /// The Shift key is pressed down.
        /// </summary>
        Shift = (1 << 0),
        /// <summary>
        /// The CapsLock key is pressed down.
        /// </summary>
        CapsLock = (1 << 1),
        /// <summary>
        /// The Control key is pressed down.
        /// </summary>
        Control = (1 << 2),
        /// <summary>
        /// The Alt key is pressed down.
        /// </summary>
        Alt = (1 << 3),
        /// <summary>
        /// The Meta key is pressed down.
        /// </summary>
        Meta = (1 << 4),
        /// <summary>
        /// The Win key (between Control and Alt) is pressed down.
        /// </summary>
        Win = (1 << 5),
        /// <summary>
        /// The Hyper key is pressed down.
        /// </summary>
        Hyper = (1 << 6),
        /// <summary>
        /// The NumLock key is pressed down.
        /// </summary>
        NumLock = (1 << 7),
        /// <summary>
        /// Key release event.
        /// </summary>
        Released = (1 << 15),
    }

    /// <summary>
    /// This class contains the API's related to the IME (Input method editor).
    /// </summary>
    /// <since_tizen> 4 </since_tizen>
    public static class InputMethodEditor
    {
        private static Object thisLock = new Object();
        private static ImeCallbackStructGCHandle _imeCallbackStructGCHandle = new ImeCallbackStructGCHandle();
        private static event EventHandler<FocusedInEventArgs> _focusIn;
        private static ImeFocusedInCb _imeFocusedInDelegate;
        private static event EventHandler<FocusedOutEventArgs> _focusOut;
        private static ImeFocusedOutCb _imeFocusedOutDelegate;
        private static event EventHandler<SurroundingTextUpdatedEventArgs> _surroundingTextUpdated;
        private static ImeSurroundingTextUpdatedCb _imeSurroundingTextUpdatedDelegate;
        private static event EventHandler<EventArgs> _inputContextReset;
        private static ImeInputContextResetCb _imeInputContextResetDelegate;
        private static event EventHandler<CursorPositionUpdatedEventArgs> _cursorPositionUpdated;
        private static ImeCursorPositionUpdatedCb _imeCursorPositionUpdatedDelegate;
        private static event EventHandler<LanguageSetEventArgs> _langaugeSet;
        private static ImeLanguageSetCb _imeLanguageSetDelegate;
        private static event EventHandler<SetDataEventArgs> _imDataSet;
        private static ImeImdataSetCb _imeDataSetDelegate;
        private static event EventHandler<LayoutSetEventArgs> _layoutSet;
        private static ImeLayoutSetCb _imeLayoutSetDelegate;
        private static event EventHandler<ReturnKeySetEventArgs> _returnKeyTypeSet;
        private static ImeReturnKeySetCb _imeReturnKeySetDelegate;
        private static event EventHandler<ReturnKeyStateSetEventArgs> _returnKeyStateSet;
        private static ImeReturnKeyStateSetCb _imeReturnKeyStateSetDelegate;
        private static ImeProcessKeyEventCb _imeProcessKeyDelegate;
        private static event EventHandler<DisplayLanguageChangedEventArgs> _displayLanguageChanged;
        private static ImeDisplayLanguageChangedCb _imeDisplayLanguageChangedDelegate;
        private static event EventHandler<RotationChangedEventArgs> _rotationDegreeChanged;
        private static ImeRotationChangedCb _imeRotationChangedDelegate;
        private static event EventHandler<AccessibilityStateChangedEventArgs> _accessibilityStateChanged;
        private static ImeAccessibilityStateChangedCb _imeAccessibilityStateChangedDelegate;
        private static ImeLanguageRequestedCb _imeLanguageRequestedDelegate;
        private static OutAction<string> _languageRequestedDelegate;
        private static BoolAction<KeyCode, KeyMask, InputMethodDeviceInformation> _processKeyDelagate;
        private static ImeImdataRequestedCb _imeImDataRequestedDelegate;
        private static OutArrayAction<byte> _imDataRequestedDelegate;
        private static ImeGeometryRequestedCb _imeGeometryRequestedDelegate;
        private static OutAction<Rect> _geometryRequestedDelegate;
        private static Action _userCreate;
        private static Action _userTerminate;
        private static Action<ContextId, InputMethodContext> _userShow;
        private static Action<ContextId> _userHide;
        private static ImeCreateCb _create = (IntPtr userData) =>
        {
            Log.Info(LogTag, "In Create Delegate");
            _userCreate?.Invoke();
        };
        private static ImeTerminateCb _terminate = (IntPtr userData) =>
        {
            Log.Info(LogTag, "In terminate Delegate");
            _userTerminate?.Invoke();
            _imeCallbackStructGCHandle.Dispose();
        };
        private static ImeShowCb _show = (int contextId, IntPtr context, IntPtr userData) =>
        {
            Log.Info(LogTag, "In Show Delegate");
            _userShow?.Invoke(new ContextId(contextId), new InputMethodContext(context));
        };
        private static ImeHideCb _hide = (int contextId, IntPtr userData) =>
        {
            Log.Info(LogTag, "In Hide Delegate");
            _userHide?.Invoke(new ContextId(contextId));
        };

        /// <summary>
        /// Structure representing the ContextId.
        /// </summary>
        /// <since_tizen> 4 </since_tizen>
        public struct ContextId : IEquatable<ContextId>
        {
            internal ContextId(int id)
            {
                Id = id;
            }

            internal int Id
            {
                get;
                private set;
            }

            /// <summary>
            /// Compares whether the ContextIds are equal.
            /// </summary>
            /// <since_tizen> 4 </since_tizen>
            public bool Equals(ContextId other)
            {
                return this.Id == other.Id;
            }
        }

        /// <summary>
        /// Rectangle representing the position and size of the UI control.
        /// </summary>
        /// <since_tizen> 4 </since_tizen>
        public struct Rect
        {
            /// <summary>
            /// The X position in the screen.
            /// </summary>
            /// <since_tizen> 4 </since_tizen>
            public int x;

            /// <summary>
            /// The Y position in the screen.
            /// </summary>
            /// <since_tizen> 4 </since_tizen>
            public int y;

            /// <summary>
            /// The window width.
            /// </summary>
            /// <since_tizen> 4 </since_tizen>
            public int w;

            /// <summary>
            /// The window height.
            /// </summary>
            /// <since_tizen> 4 </since_tizen>
            public int h;
        }

        /// <summary>
        /// An action with 1 out parameter.
        /// </summary>
<<<<<<< HEAD
        /// <typeparam name="T">Generic Type</typeparam>
        /// <param name="a">The out parameter</param>
=======
        /// <typeparam name="T">Generic Type.</typeparam>
        /// <param name="a">The out parameter.</param>
>>>>>>> 2c5f8d6f
        /// <since_tizen> 4 </since_tizen>
        public delegate void OutAction<T>(out T a);

        /// <summary>
        /// An action with an array out parameter.
        /// </summary>
<<<<<<< HEAD
        /// <typeparam name="T">Generic Type</typeparam>
        /// <param name="a">The out parameter 1</param>
=======
        /// <typeparam name="T">Generic Type.</typeparam>
        /// <param name="a">The out parameter 1.</param>
>>>>>>> 2c5f8d6f
        /// <since_tizen> 4 </since_tizen>
        public delegate void OutArrayAction<T>(out T[] a);

        /// <summary>
        /// An action with 3 input parameters returning a bool.
        /// </summary>
        /// <typeparam name="T">Generic type for parameter 1.</typeparam>
        /// <typeparam name="T1">Generic type for parameter 2.</typeparam>
        /// <typeparam name="T2">Generic type for parameter 3.</typeparam>
        /// <param name="a">The input parameter 1.</param>
        /// <param name="b">The input parameter 2.</param>
        /// <param name="c">The input parameter 3.</param>
        /// <returns></returns>
        /// <since_tizen> 4 </since_tizen>
        public delegate bool BoolAction<T, T1, T2>(T a, T1 b, T2 c);

        /// <summary>
        /// Called when an associated text input UI control has focus.
        /// </summary>
        /// <since_tizen> 4 </since_tizen>
        public static event EventHandler<FocusedInEventArgs> FocusedIn
        {
            add
            {
                lock (thisLock)
                {
                    _imeFocusedInDelegate = (int contextId, IntPtr userData) =>
                    {
                        FocusedInEventArgs args = new FocusedInEventArgs(contextId);
                        _focusIn?.Invoke(null, args);
                    };
                    ErrorCode error = ImeEventSetFocusedInCb(_imeFocusedInDelegate, IntPtr.Zero);
                    if (error != ErrorCode.None)
                    {
                        Log.Error(LogTag, "Add FocusedIn Failed with error " + error);
                    }
                    else
                    {
                        _focusIn += value;
                    }
                }
            }
            remove
            {
                lock (thisLock)
                {
                    _focusIn -= value;
                }
            }
        }

        /// <summary>
        /// Called when an associated text input UI control loses focus.
        /// </summary>
        /// <since_tizen> 4 </since_tizen>
        public static event EventHandler<FocusedOutEventArgs> FocusedOut
        {
            add
            {
                lock (thisLock)
                {
                    _imeFocusedOutDelegate = (int contextId, IntPtr userData) =>
                    {
                        FocusedOutEventArgs args = new FocusedOutEventArgs(contextId);
                        _focusOut?.Invoke(null, args);
                    };
                    ErrorCode error = ImeEventSetFocusedOutCb(_imeFocusedOutDelegate, IntPtr.Zero);
                    if (error != ErrorCode.None)
                    {
                        Log.Error(LogTag, "Add FocusedOut Failed with error " + error);
                    }
                    else
                    {
                        _focusOut += value;
                    }
                }
            }
            remove
            {
                lock (thisLock)
                {
                    _focusOut -= value;
                }
            }
        }

        /// <summary>
        /// Called when an associated text input UI control responds to a request with the surrounding text.
        /// </summary>
        /// <since_tizen> 4 </since_tizen>
        public static event EventHandler<SurroundingTextUpdatedEventArgs> SurroundingTextUpdated
        {
            add
            {
                lock (thisLock)
                {
                    _imeSurroundingTextUpdatedDelegate = (int contextId, IntPtr text, int cursorPos, IntPtr userData) =>
                    {
                        SurroundingTextUpdatedEventArgs args = new SurroundingTextUpdatedEventArgs(contextId, Marshal.PtrToStringAnsi(text), cursorPos);
                        _surroundingTextUpdated?.Invoke(null, args);
                    };
                    ErrorCode error = ImeEventSetSurroundingTextUpdatedCb(_imeSurroundingTextUpdatedDelegate, IntPtr.Zero);
                    if (error != ErrorCode.None)
                    {
                        Log.Error(LogTag, "Add SurroundingTextUpdated Failed with error " + error);
                    }
                    else
                    {
                        _surroundingTextUpdated += value;
                    }
                }
            }
            remove
            {
                lock (thisLock)
                {
                    _surroundingTextUpdated -= value;
                }
            }
        }

        /// <summary>
        /// Called to reset the input context of an associated text input UI control.
        /// </summary>
        /// <since_tizen> 4 </since_tizen>
        public static event EventHandler<EventArgs> InputContextReset
        {
            add
            {
                lock (thisLock)
                {
                    _imeInputContextResetDelegate = (IntPtr userData) =>
                    {
                        _inputContextReset?.Invoke(null, EventArgs.Empty);
                    };
                    ErrorCode error = ImeEventSetInputContextResetCb(_imeInputContextResetDelegate, IntPtr.Zero);
                    if (error != ErrorCode.None)
                    {
                        Log.Error(LogTag, "Add InputContextReset Failed with error " + error);
                    }
                    else
                    {
                        _inputContextReset += value;
                    }
                }
            }
            remove
            {
                lock (thisLock)
                {
                    _inputContextReset -= value;
                }
            }
        }

        /// <summary>
        /// Called when the position of the cursor in an associated text input UI control changes.
        /// </summary>
        /// <since_tizen> 4 </since_tizen>
        public static event EventHandler<CursorPositionUpdatedEventArgs> CursorPositionUpdated
        {
            add
            {
                lock (thisLock)
                {
                    _imeCursorPositionUpdatedDelegate = (int cursorPos, IntPtr userData) =>
                    {
                        CursorPositionUpdatedEventArgs args = new CursorPositionUpdatedEventArgs(cursorPos);
                        _cursorPositionUpdated?.Invoke(null, args);
                    };
                    ErrorCode error = ImeEventSetCursorPositionUpdatedCb(_imeCursorPositionUpdatedDelegate, IntPtr.Zero);
                    if (error != ErrorCode.None)
                    {
                        Log.Error(LogTag, "Add CursorPositionUpdated Failed with error " + error);
                    }
                    else
                    {
                        _cursorPositionUpdated += value;
                    }
                }
            }
            remove
            {
                lock (thisLock)
                {
                    _cursorPositionUpdated -= value;
                }
            }
        }

        /// <summary>
        /// Called to set the preferred language to the input panel.
        /// It will only be called when the client application changes the edit field's language attribute after the input panel is shown.
        /// </summary>
        /// <since_tizen> 4 </since_tizen>
        public static event EventHandler<LanguageSetEventArgs> LanguageSet
        {
            add
            {
                lock (thisLock)
                {
                    _imeLanguageSetDelegate = (InputPanelLanguage language, IntPtr userData) =>
                    {
                        LanguageSetEventArgs args = new LanguageSetEventArgs(language);
                        _langaugeSet?.Invoke(null, args);
                    };
                    ErrorCode error = ImeEventSetLanguageSetCb(_imeLanguageSetDelegate, IntPtr.Zero);
                    if (error != ErrorCode.None)
                    {
                        Log.Error(LogTag, "Add LanguageSet Failed with error " + error);
                    }
                    else
                    {
                        _langaugeSet += value;
                    }
                }
            }
            remove
            {
                lock (thisLock)
                {
                    _langaugeSet -= value;
                }
            }
        }

        /// <summary>
        /// Called to set the application specific data to deliver to the input panel.
        /// </summary>
        /// <since_tizen> 4 </since_tizen>
        public static event EventHandler<SetDataEventArgs> DataSet
        {
            add
            {
                lock (thisLock)
                {
                    _imeDataSetDelegate = (IntPtr data, uint dataLength, IntPtr userData) =>
                    {
                        byte[] destination = new byte[dataLength];
                        Marshal.Copy(data, destination, 0, (int)dataLength);
                        SetDataEventArgs args = new SetDataEventArgs(destination, dataLength);
                        _imDataSet?.Invoke(null, args);
                    };
                    ErrorCode error = ImeEventSetImdataSetCb(_imeDataSetDelegate, IntPtr.Zero);
                    if (error != ErrorCode.None)
                    {
                        Log.Error(LogTag, "Add DataSet Failed with error " + error);
                    }
                    else
                    {
                        _imDataSet += value;
                    }
                }
            }
            remove
            {
                lock (thisLock)
                {
                    _imDataSet -= value;
                }
            }
        }

        /// <summary>
        /// Called when an associated text input UI control requests the input panel to set its layout.
        /// It will only be called when the client application changes the edit field's layout attribute after the input panel is shown.
        /// </summary>
        /// <since_tizen> 4 </since_tizen>
        public static event EventHandler<LayoutSetEventArgs> LayoutSet
        {
            add
            {
                lock (thisLock)
                {
                    _imeLayoutSetDelegate = (InputPanelLayout layout, IntPtr userData) =>
                    {
                        LayoutSetEventArgs args = new LayoutSetEventArgs(layout);
                        _layoutSet?.Invoke(null, args);
                    };
                    ErrorCode error = ImeEventSetLayoutSetCb(_imeLayoutSetDelegate, IntPtr.Zero);
                    if (error != ErrorCode.None)
                    {
                        Log.Error(LogTag, "Add LayoutSet Failed with error " + error);
                    }
                    else
                    {
                        _layoutSet += value;
                    }
                }
            }
            remove
            {
                lock (thisLock)
                {
                    _layoutSet -= value;
                }
            }
        }

        /// <summary>
        /// Called when an associated text input UI control requests the input panel to set the Return key label.
        /// The input panel can show the text or an image on the Return button, according to the Return key action.
        /// </summary>
        /// <since_tizen> 4 </since_tizen>
        public static event EventHandler<ReturnKeySetEventArgs> ReturnKeySet
        {
            add
            {
                lock (thisLock)
                {
                    _imeReturnKeySetDelegate = (InputPanelReturnKey type, IntPtr userData) =>
                    {
                        ReturnKeySetEventArgs args = new ReturnKeySetEventArgs(type);
                        _returnKeyTypeSet?.Invoke(null, args);
                    };
                    ErrorCode error = ImeEventSetReturnKeySetCb(_imeReturnKeySetDelegate, IntPtr.Zero);
                    if (error != ErrorCode.None)
                    {
                        Log.Error(LogTag, "Add ReturnKeySet Failed with error " + error);
                    }
                    else
                    {
                        _returnKeyTypeSet += value;
                    }
                }
            }
            remove
            {
                lock (thisLock)
                {
                    _returnKeyTypeSet -= value;
                }
            }
        }

        /// <summary>
        /// Called when an associated text input UI control requests the input panel to enable or disable the Return key state.
        /// </summary>
        /// <since_tizen> 4 </since_tizen>
        public static event EventHandler<ReturnKeyStateSetEventArgs> ReturnKeyStateSet
        {
            add
            {
                lock (thisLock)
                {
                    _imeReturnKeyStateSetDelegate = (bool state, IntPtr userData) =>
                    {
                        ReturnKeyStateSetEventArgs args = new ReturnKeyStateSetEventArgs(state);
                        _returnKeyStateSet?.Invoke(null, args);
                    };
                    ErrorCode error = ImeEventSetReturnKeyStateSetCb(_imeReturnKeyStateSetDelegate, IntPtr.Zero);
                    if (error != ErrorCode.None)
                    {
                        Log.Error(LogTag, "Add ReturnKeyStateSet Failed with error " + error);
                    }
                    else
                    {
                        _returnKeyStateSet += value;
                    }
                }
            }
            remove
            {
                lock (thisLock)
                {
                    _returnKeyStateSet -= value;
                }
            }
        }

        /// <summary>
        /// Called when the system display language is changed.
        /// </summary>
        /// <since_tizen> 4 </since_tizen>
        public static event EventHandler<DisplayLanguageChangedEventArgs> DisplayLanguageChanged
        {
            add
            {
                lock (thisLock)
                {
                    _imeDisplayLanguageChangedDelegate = (IntPtr language, IntPtr userData) =>
                    {
                        DisplayLanguageChangedEventArgs args = new DisplayLanguageChangedEventArgs(Marshal.PtrToStringAnsi(language));
                        _displayLanguageChanged?.Invoke(null, args);
                    };
                    ErrorCode error = ImeEventSetDisplayLanguageChangedCb(_imeDisplayLanguageChangedDelegate, IntPtr.Zero);
                    if (error != ErrorCode.None)
                    {
                        Log.Error(LogTag, "Add DisplayLanguageChanged Failed with error " + error);
                    }
                    else
                    {
                        _displayLanguageChanged += value;
                    }
                }
            }
            remove
            {
                lock (thisLock)
                {
                    _displayLanguageChanged -= value;
                }
            }
        }

        /// <summary>
        /// Called when the device is rotated.
        /// </summary>
        /// <since_tizen> 4 </since_tizen>
        public static event EventHandler<RotationChangedEventArgs> RotationChanged
        {
            add
            {
                lock (thisLock)
                {
                    _imeRotationChangedDelegate = (int degree, IntPtr userData) =>
                    {
                        RotationChangedEventArgs args = new RotationChangedEventArgs(degree);
                        _rotationDegreeChanged?.Invoke(null, args);
                    };
                    ErrorCode error = ImeEventSetRotationChangedCb(_imeRotationChangedDelegate, IntPtr.Zero);
                    if (error != ErrorCode.None)
                    {
                        Log.Error(LogTag, "Add RotationChanged Failed with error " + error);
                    }
                    else
                    {
                        _rotationDegreeChanged += value;
                    }
                }
            }
            remove
            {
                lock (thisLock)
                {
                    _rotationDegreeChanged -= value;
                }
            }
        }

        /// <summary>
        /// Called when Accessibility in settings application is on or off.
        /// </summary>
        /// <since_tizen> 4 </since_tizen>
        public static event EventHandler<AccessibilityStateChangedEventArgs> AccessibilityStateChanged
        {
            add
            {
                lock (thisLock)
                {
                    _imeAccessibilityStateChangedDelegate = (bool state, IntPtr userData) =>
                    {
                        AccessibilityStateChangedEventArgs args = new AccessibilityStateChangedEventArgs(state);
                        _accessibilityStateChanged?.Invoke(null, args);
                    };
                    ErrorCode error = ImeEventSetAccessibilityStateChangedCb(_imeAccessibilityStateChangedDelegate, IntPtr.Zero);
                    if (error != ErrorCode.None)
                    {
                        Log.Error(LogTag, "Add AccessibilityStateChanged Failed with error " + error);
                    }
                    else
                    {
                        _accessibilityStateChanged += value;
                    }
                }
            }
            remove
            {
                lock (thisLock)
                {
                    _accessibilityStateChanged -= value;
                }
            }
        }

        /// <summary>
        /// Sets the languageRequested action.
        /// </summary>
        /// <param name="languageRequested">
        /// Called when an associated text input UI control requests the language from the input panel, requesting for language code.
        /// </param>
        /// <since_tizen> 4 </since_tizen>
        public static void SetLanguageRequestedCallback(OutAction<string> languageRequested)
        {
            _imeLanguageRequestedDelegate = (IntPtr userData, out IntPtr langCode) =>
            {
                string langauage;
                _languageRequestedDelegate(out langauage);
                char[] languageArray = langauage.ToCharArray();
                langCode = new IntPtr();
                Marshal.Copy(languageArray, 0, langCode, languageArray.Length);
            };
            ErrorCode error = ImeEventSetLanguageRequestedCallbackCb(_imeLanguageRequestedDelegate, IntPtr.Zero);
            if (error != ErrorCode.None)
            {
                Log.Error(LogTag, "Add SetLanguageRequestedCallback Failed with error " + error);
            }
            _languageRequestedDelegate = languageRequested;
        }

        /// <summary>
        /// Sets the processKey action.
        /// If the key event is from the external device, DeviceInfo will have its name, class, and subclass information.
        /// </summary>
        /// <param name="processKey">
        /// The action is called when the key event is received from the external devices or the SendKey function.
        /// This Event processes the key event before an associated text input UI control does.
        /// </param>
        /// <since_tizen> 4 </since_tizen>
        public static void SetProcessKeyCallback(BoolAction<KeyCode, KeyMask, InputMethodDeviceInformation> processKey)
        {
            _imeProcessKeyDelegate = (KeyCode keyCode, KeyMask keyMask, IntPtr devInfo, IntPtr userData) =>
            {
                return _processKeyDelagate(keyCode, keyMask, new InputMethodDeviceInformation(devInfo));
            };
            ErrorCode error = ImeEventSetProcessKeyEventCb(_imeProcessKeyDelegate, IntPtr.Zero);
            if (error != ErrorCode.None)
            {
                Log.Error(LogTag, "Add ProcessKey Failed with error " + error);
            }
            _processKeyDelagate = processKey;
        }

        /// <summary>
        /// Sets the imDataRequested action.
        /// </summary>
        /// <param name="imDataRequested">
        /// Called when an associated text input UI control requests the application specific data from the input panel, requesting for data array and it's length.
        /// </param>
        /// <since_tizen> 4 </since_tizen>
        public static void SetDataRequestedCallback(OutArrayAction<byte> imDataRequested)
        {
            _imeImDataRequestedDelegate = (IntPtr userData, out IntPtr data, out uint dataLength) =>
            {
                byte[] dataArr;
                _imDataRequestedDelegate(out dataArr);
                data = new IntPtr();
                Marshal.Copy(dataArr, 0, data, dataArr.Length);
                dataLength = (uint)dataArr.Length;
            };
            ErrorCode error = ImeEventSetImdataRequestedCb(_imeImDataRequestedDelegate, IntPtr.Zero);
            if (error != ErrorCode.None)
            {
                Log.Error(LogTag, "Add SetDataRequestedCallback Failed with error " + error);
            }
            _imDataRequestedDelegate = imDataRequested;
        }

        /// <summary>
        /// Sets the GeometryRequested action.
        /// </summary>
        /// <param name="geometryRequested">
        /// Called when an associated text input UI control requests the position and size from the input panel, requesting for x, y, w, h values.
        /// </param>
        /// <since_tizen> 4 </since_tizen>
        public static void SetGeometryRequestedCallback(OutAction<Rect> geometryRequested)
        {
            _imeGeometryRequestedDelegate = (IntPtr userData, out int x, out int y, out int w, out int h) =>
            {
                Rect rect = new Rect();
                _geometryRequestedDelegate(out rect);
                x = rect.x;
                y = rect.y;
                w = rect.w;
                h = rect.h;
            };
            ErrorCode error = ImeEventSetGeometryRequestedCallbackCb(_imeGeometryRequestedDelegate, IntPtr.Zero);
            if (error != ErrorCode.None)
            {
                Log.Error(LogTag, "Add SetGeometryRequestedCallback Failed with error " + error);
            }
            _geometryRequestedDelegate = geometryRequested;
        }

        /// <summary>
        /// Runs the main loop of the IME application.
        /// This function starts to run the IME application's main loop.
        /// </summary>
        /// <privilege>
        /// http://tizen.org/privilege/ime
        /// </privilege>
        /// <remarks>
        /// This API is a blocking call, as it starts the main loop of the application.
        /// </remarks>
        /// <param name="create">This is called to initialize the IME application before the main loop starts up.</param>
        /// <param name="terminate">This is called when the IME application is terminated.</param>
        /// <param name="show">
        /// This is called when the IME application is shown.
        /// It provides the context information and the context ID.
        /// </param>
        /// <param name="hide">
        /// This is called when the IME application is hidden.
        /// It provides the context ID.
        /// </param>
        /// <exception cref="InvalidOperationException">
        /// This can occur due to the following reasons:
        /// 1) The application does not have the privilege to call this function.
        /// 2) Operation failed.
        /// </exception>
        /// <since_tizen> 4 </since_tizen>
        public static void Run(Action create, Action terminate, Action<ContextId, InputMethodContext> show, Action<ContextId> hide)
        {
            _userCreate = create;
            _userTerminate = terminate;
            _userShow = show;
            _userHide = hide;
            _imeCallbackStructGCHandle._imeCallbackStruct.create = _create;
            _imeCallbackStructGCHandle._imeCallbackStruct.terminate = _terminate;
            _imeCallbackStructGCHandle._imeCallbackStruct.hide = _hide;
            _imeCallbackStructGCHandle._imeCallbackStruct.show = _show;

            ImeSetDotnetFlag(true);
            ErrorCode error = ImeRun(ref _imeCallbackStructGCHandle._imeCallbackStruct, IntPtr.Zero);
            if (error != ErrorCode.None)
            {
                Log.Error(LogTag, "Run Failed with error " + error);
                throw InputMethodExceptionFactory.CreateException(error);
            }

        }

        /// <summary>
        /// Sends a key event to the associated text input UI control.
        /// </summary>
        /// <remarks>
        /// This function sends a key down or up event with the key mask to the client application. If forwardKey is true, this key event goes to the edit filed directly.
        /// And if forwardKey is false, the ProcessKey event receives the key event before the edit field.
        /// </remarks>
        /// <privilege>
        /// http://tizen.org/privilege/ime
        /// </privilege>
        /// <param name="keyCode">The key code to be sent.</param>
        /// <param name="keyMask">The modifier key mask.</param>
        /// <param name="forwardKey">The flag to send the key event directly to the edit field.</param>
        /// <exception cref="InvalidOperationException">
        /// This can occur due to the following reasons:
        /// 1) The application does not have the privilege to call this function.
        /// 2) The IME main loop isn't started yet.
        /// </exception>
        /// <since_tizen> 4 </since_tizen>
        public static void SendKeyEvent(KeyCode keyCode, KeyMask keyMask, bool forwardKey = false)
        {
            ErrorCode error = ImeSendKeyEvent(keyCode, keyMask, forwardKey);
            if (error != ErrorCode.None)
            {
                Log.Error(LogTag, "SendEvent Failed with error " + error);
                throw InputMethodExceptionFactory.CreateException(error);
            }
        }

        /// <summary>
        /// Sends the text to the associated text input UI control.
        /// </summary>
        /// <privilege>
        /// http://tizen.org/privilege/ime
        /// </privilege>
        /// <param name="str">The string to be committed.</param>
        /// <exception cref="InvalidOperationException">
        /// This can occur due to the following reasons:
        /// 1) The application does not have the privilege to call this function.
        /// 2) The IME main loop isn't started yet.
        /// </exception>
        /// <since_tizen> 4 </since_tizen>
        public static void CommitString(string str)
        {
            ErrorCode error = ImeCommitString(str);
            if (error != ErrorCode.None)
            {
                Log.Error(LogTag, "CommitString Failed with error " + error);
                throw InputMethodExceptionFactory.CreateException(error);
            }
        }

        /// <summary>
        /// Requests to show the pre-edit string.
        /// </summary>
        /// <privilege>
        /// http://tizen.org/privilege/ime
        /// </privilege>
        /// <exception cref="InvalidOperationException">
        /// This can occur due to the following reasons:
        /// 1) The application does not have the privilege to call this function.
        /// 2) The IME main loop isn't started yet.
        /// </exception>
        /// <since_tizen> 4 </since_tizen>
        public static void ShowPreEditString()
        {
            ErrorCode error = ImeShowPreeditString();
            if (error != ErrorCode.None)
            {
                Log.Error(LogTag, "ShowPreEditString Failed with error " + error);
                throw InputMethodExceptionFactory.CreateException(error);
            }
        }

        /// <summary>
        /// Requests to hide the pre-edit string.
        /// </summary>
        /// <privilege>
        /// http://tizen.org/privilege/ime
        /// </privilege>
        /// <exception cref="InvalidOperationException">
        /// This can occur due to the following reasons:
        /// 1) The application does not have the privilege to call this function.
        /// 2) The IME main loop isn't started yet.
        /// </exception>
        /// <since_tizen> 4 </since_tizen>
        public static void HidePreEditString()
        {
            ErrorCode error = ImeHidePreeditString();
            if (error != ErrorCode.None)
            {
                Log.Error(LogTag, "HidePreEditString Failed with error " + error);
                throw InputMethodExceptionFactory.CreateException(error);
            }
        }

        /// <summary>
        /// Updates a new pre-edit string.
        /// </summary>
        /// <privilege>
        /// http://tizen.org/privilege/ime
        /// </privilege>
        /// <param name="str">The string to be updated in pre-edit.</param>
        /// <param name="attrs">
        /// The list which has ime_preedit_attribute lists, strings can be composed of multiple string attributes: underline, highlight color, and reversal color.
        /// The attrs list can be empty if no attributes to set.
        /// </param>
        /// <exception cref="InvalidOperationException">
        /// This can occur due to the following reasons:
        /// 1) The application does not have the privilege to call this function.
        /// 2) The IME main loop isn't started yet.
        /// 3) Invalid parameter.
        /// </exception>
        /// <since_tizen> 4 </since_tizen>
        public static void UpdatePreEditString(string str, IEnumerable<PreEditAttribute> attrs)
        {
            IntPtr einaList = IntPtr.Zero;
            List<GCHandle> attributeHandleList = new List<GCHandle>();
            foreach (PreEditAttribute attribute in attrs)
            {
                ImePreEditAttributeStruct imePreEditAttribute = new ImePreEditAttributeStruct();
                imePreEditAttribute.start = attribute.Start;
                imePreEditAttribute.length = attribute.Length;
                imePreEditAttribute.type = (int)attribute.Type;
                imePreEditAttribute.value = attribute.Value;
                GCHandle attributeHandle = GCHandle.Alloc(imePreEditAttribute, GCHandleType.Pinned);
                attributeHandleList.Add(attributeHandle);
                einaList = Interop.EinaList.EinaListAppend(einaList, attributeHandle.AddrOfPinnedObject());
            }
            ErrorCode error = ImeUpdatePreeditString(str, einaList);
            foreach (GCHandle handle in attributeHandleList)
            {
                handle.Free();
            }
            if (error != ErrorCode.None)
            {
                Log.Error(LogTag, "UpdatePreEditString Failed with error " + error);
                throw InputMethodExceptionFactory.CreateException(error);
            }
        }

        /// <summary>
        /// Requests the surrounding text from the position of the cursor, asynchronously.
        /// </summary>
        /// <privilege>
        /// http://tizen.org/privilege/ime
        /// </privilege>
        /// <param name="maxLenBefore">The maximum length of the string to be retrieved before the cursor, -1 means unlimited.</param>
        /// <param name="maxLenAfter">The maximum length of the string to be retrieved after the cursor, -1 means unlimited.</param>
        /// <exception cref="InvalidOperationException">
        /// This can occur due to the following reasons:
        /// 1) The application does not have the privilege to call this function.
        /// 2) The IME main loop isn't started yet.
        /// </exception>
        /// <postcondition>
        /// The requested surrounding text can be received using the SurroundingTextUpdated event, only if it is set.
        /// </postcondition>
        /// <since_tizen> 4 </since_tizen>
        public static void RequestSurroundingText(int maxLenBefore, int maxLenAfter)
        {
            ErrorCode error = ImeRequestSurroundingText(maxLenBefore, maxLenAfter);
            if (error != ErrorCode.None)
            {
                Log.Error(LogTag, "RequestSurroundingText Failed with error " + error);
                throw InputMethodExceptionFactory.CreateException(error);
            }
        }

        /// <summary>
        /// Requests to delete the surrounding text.
        /// </summary>
        /// <privilege>
        /// http://tizen.org/privilege/ime
        /// </privilege>
        /// <param name="offset">The offset value from the cursor position.</param>
        /// <param name="len">The length of the text to delete.</param>
        /// <exception cref="InvalidOperationException">
        /// This can occur due to the following reasons:
        /// 1) The application does not have the privilege to call this function.
        /// 2) The IME main loop isn't started yet.
        /// 3) Invalid parameter.
        /// </exception>
        /// <since_tizen> 4 </since_tizen>
        public static void DeleteSurroundingText(int offset, int len)
        {
            ErrorCode error = ImeDeleteSurroundingText(offset, len);
            if (error != ErrorCode.None)
            {
                Log.Error(LogTag, "DeleteSurroundingText Failed with error " + error);
                throw InputMethodExceptionFactory.CreateException(error);
            }
        }

        /// <summary>
        /// Gets the surrounding text from the position of the cursor, synchronously.
        /// </summary>
        /// <privilege>
        /// http://tizen.org/privilege/ime
        /// </privilege>
        /// <param name="maxLenBefore">The maximum length of the string to be retrieved before the cursor, -1 means unlimited.</param>
        /// <param name="maxLenAfter">The maximum length of the string to be retrieved after the cursor, -1 means unlimited.</param>
        /// <param name="text">The surrounding text.</param>
        /// <param name="cursorPosition">The cursor position.</param>
        /// <exception cref="InvalidOperationException">
        /// This can occur due to the following reasons:
        /// 1) The application does not have the privilege to call this function.
        /// 2) The IME main loop isn't started yet.
        /// 3) Invalid parameter.
        /// 4) Failed to obtain text due to out of memory.
        /// </exception>
        /// <since_tizen> 4 </since_tizen>
        public static void GetSurroundingText(int maxLenBefore, int maxLenAfter, out string text, out int cursorPosition)
        {
            IntPtr txt;
            ErrorCode error = ImeGetSurroundingText(maxLenBefore, maxLenAfter, out txt, out cursorPosition);
            if (error != ErrorCode.None)
            {
                Log.Error(LogTag, "GetSurroundingText Failed with error " + error);
                throw InputMethodExceptionFactory.CreateException(error);
            }
            text = Marshal.PtrToStringAnsi(txt);
        }

        /// <summary>
        /// Requests to set the selection.
        /// </summary>
        /// <privilege>
        /// http://tizen.org/privilege/ime
        /// </privilege>
        /// <param name="start">The start cursor position in text (in characters not bytes).</param>
        /// <param name="end">The end cursor position in text (in characters not bytes).</param>
        /// <exception cref="InvalidOperationException">
        /// This can occur due to the following reasons:
        /// 1) The application does not have the privilege to call this function.
        /// 2) The IME main loop isn't started yet.
        /// 3) Invalid parameter.
        /// </exception>
        /// <since_tizen> 4 </since_tizen>
        public static void SetSelection(int start, int end)
        {
            ErrorCode error = ImeSetSelection(start, end);
            if (error != ErrorCode.None)
            {
                Log.Error(LogTag, "SetSelection Failed with error " + error);
                throw InputMethodExceptionFactory.CreateException(error);
            }
        }

        /// <summary>
        /// This API returns the input panel main window.
        /// </summary>
        /// <privilege>
        /// http://tizen.org/privilege/ime
        /// </privilege>
        /// <returns>The input panel main window object on success, otherwise null.</returns>
        /// <exception cref="InvalidOperationException">
        /// This can occur due to the following reasons:
        /// 1) The application does not have the privilege to call this function.
        /// 2) The IME main loop isn't started yet.
        /// 3) Operation failed.
        /// </exception>
        /// <since_tizen> 4 </since_tizen>
        public static EditorWindow GetMainWindow()
        {
            EditorWindow._handle = ImeGetMainWindow();
            EditorWindow obj = new EditorWindow();
            ErrorCode error = (ErrorCode)Tizen.Internals.Errors.ErrorFacts.GetLastResult();
            if (error != ErrorCode.None)
            {
                Log.Error(LogTag, "GetMainWindow Failed with error " + error);
                throw InputMethodExceptionFactory.CreateException(error);
            }
            return obj;
        }

        /// <summary>
        /// This API requests the InputMethodEditor to initialize.
        /// </summary>
        /// <privilege>
        /// http://tizen.org/privilege/ime
        /// </privilege>
        /// <exception cref="InvalidOperationException">
        /// This can occur due to the following reasons:
        /// 1) The application does not have the privilege to call this function.
        /// 2) Operation failed.
        /// </exception>
        /// <since_tizen> 4 </since_tizen>
<<<<<<< HEAD
        [EditorBrowsable(EditorBrowsableState.Never)]
=======
>>>>>>> 2c5f8d6f
        public static void Create()
        {
            ErrorCode error = ImeInitialize();
            Log.Info(LogTag, "ImeInitialize result : " + error);
            if (error != ErrorCode.None)
            {
                Log.Error(LogTag, "ImeInitialize Failed with error " + error);
                throw InputMethodExceptionFactory.CreateException(error);
            }

            error = ImePrepare();
            Log.Info(LogTag, "ImePrepare result : " + error);
            if (error != ErrorCode.None)
            {
                Log.Error(LogTag, "ImePrepare Failed with error " + error);
                throw InputMethodExceptionFactory.CreateException(error);
            }
        }

        /// <summary>
        /// This API requests the InputMethodEditor to finalize.
        /// </summary>
        /// <privilege>
        /// http://tizen.org/privilege/ime
        /// </privilege>
        /// <exception cref="InvalidOperationException">
        /// This can occur due to the following reasons:
        /// 1) The application does not have the privilege to call this function.
        /// 2) Operation failed.
        /// </exception>
        /// <since_tizen> 4 </since_tizen>
<<<<<<< HEAD
        [EditorBrowsable(EditorBrowsableState.Never)]
=======
>>>>>>> 2c5f8d6f
        public static void Destroy()
        {
            ErrorCode error = ImeFinalize();
            Log.Info(LogTag, "ImeFinalize result : " + error);
            if (error != ErrorCode.None)
            {
                Log.Error(LogTag, "ImeFinalize Failed with error " + error);
                throw InputMethodExceptionFactory.CreateException(error);
            }
        }
    }
}<|MERGE_RESOLUTION|>--- conflicted
+++ resolved
@@ -1083,26 +1083,16 @@
         /// <summary>
         /// An action with 1 out parameter.
         /// </summary>
-<<<<<<< HEAD
-        /// <typeparam name="T">Generic Type</typeparam>
-        /// <param name="a">The out parameter</param>
-=======
         /// <typeparam name="T">Generic Type.</typeparam>
         /// <param name="a">The out parameter.</param>
->>>>>>> 2c5f8d6f
         /// <since_tizen> 4 </since_tizen>
         public delegate void OutAction<T>(out T a);
 
         /// <summary>
         /// An action with an array out parameter.
         /// </summary>
-<<<<<<< HEAD
-        /// <typeparam name="T">Generic Type</typeparam>
-        /// <param name="a">The out parameter 1</param>
-=======
         /// <typeparam name="T">Generic Type.</typeparam>
         /// <param name="a">The out parameter 1.</param>
->>>>>>> 2c5f8d6f
         /// <since_tizen> 4 </since_tizen>
         public delegate void OutArrayAction<T>(out T[] a);
 
@@ -2011,10 +2001,7 @@
         /// 2) Operation failed.
         /// </exception>
         /// <since_tizen> 4 </since_tizen>
-<<<<<<< HEAD
         [EditorBrowsable(EditorBrowsableState.Never)]
-=======
->>>>>>> 2c5f8d6f
         public static void Create()
         {
             ErrorCode error = ImeInitialize();
@@ -2046,10 +2033,7 @@
         /// 2) Operation failed.
         /// </exception>
         /// <since_tizen> 4 </since_tizen>
-<<<<<<< HEAD
         [EditorBrowsable(EditorBrowsableState.Never)]
-=======
->>>>>>> 2c5f8d6f
         public static void Destroy()
         {
             ErrorCode error = ImeFinalize();
