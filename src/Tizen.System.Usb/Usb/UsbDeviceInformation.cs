﻿/*
 * Copyright (c) 2016 Samsung Electronics Co., Ltd All Rights Reserved
 *
 * Licensed under the Apache License, Version 2.0 (the License);
 * you may not use this file except in compliance with the License.
 * You may obtain a copy of the License at
 *
 * http://www.apache.org/licenses/LICENSE-2.0
 *
 * Unless required by applicable law or agreed to in writing, software
 * distributed under the License is distributed on an AS IS BASIS,
 * WITHOUT WARRANTIES OR CONDITIONS OF ANY KIND, either express or implied.
 * See the License for the specific language governing permissions and
 * limitations under the License.
 */

using System;

namespace Tizen.System.Usb
{
    /// <summary>
    /// Device information for the USB device.
    /// </summary>
<<<<<<< HEAD
    /// <since_tizen> 5 </since_tizen>
=======
    /// <since_tizen> 4 </since_tizen>
>>>>>>> 2c5f8d6f
    public class UsbDeviceInformation
    {
        private readonly UsbDevice _device;

        internal UsbDeviceInformation(UsbDevice device)
        {
            _device = device;
        }

        /// <summary>
        /// USB specification release number as binary-coded decimal.
        /// </summary>
<<<<<<< HEAD
        /// <feature>http://tizen.org/feature/usb.host</feature>
        /// <exception cref="NotSupportedException">The required feature is not supported.</exception>
        /// <exception cref="UnauthorizedAccessException">Throws exception if user has insufficient permission on device.</exception>
        /// <since_tizen> 5 </since_tizen>
=======
        /// <exception cref="UnauthorizedAccessException">Throws an exception if the user has insufficient permission on the device.</exception>
        /// <since_tizen> 4 </since_tizen>
>>>>>>> 2c5f8d6f
        public int UsbVersion
        {
            get
            {
                _device.ThrowIfDisposed();
                return Interop.NativeGet<int>(_device._handle.GetBcdUsb);
            }
        }

        /// <summary>
        /// Gets the device class.
        /// </summary>
<<<<<<< HEAD
        /// <feature>http://tizen.org/feature/usb.host</feature>
        /// <exception cref="NotSupportedException">The required feature is not supported.</exception>
        /// <since_tizen> 5 </since_tizen>
=======
        /// <since_tizen> 4 </since_tizen>
>>>>>>> 2c5f8d6f
        public int Class
        {
            get
            {
                _device.ThrowIfDisposed();
                return Interop.NativeGet<int>(_device._handle.GetClass);
            }
        }

        /// <summary>
        /// Gets the device subclass.
        /// </summary>
<<<<<<< HEAD
        /// <feature>http://tizen.org/feature/usb.host</feature>
        /// <exception cref="NotSupportedException">The required feature is not supported.</exception>
        /// <since_tizen> 5 </since_tizen>
=======
        /// <since_tizen> 4 </since_tizen>
>>>>>>> 2c5f8d6f
        public int Subclass
        {
            get
            {
                _device.ThrowIfDisposed();
                return Interop.NativeGet<int>(_device._handle.GetSubClass);
            }
        }

        /// <summary>
        /// Gets the device protocol.
        /// </summary>
<<<<<<< HEAD
        /// <feature>http://tizen.org/feature/usb.host</feature>
        /// <exception cref="NotSupportedException">The required feature is not supported.</exception>
        /// <since_tizen> 5 </since_tizen>
=======
        /// <since_tizen> 4 </since_tizen>
>>>>>>> 2c5f8d6f
        public int Protocol
        {
            get
            {
                _device.ThrowIfDisposed();
                return Interop.NativeGet<int>(_device._handle.GetProtocol);
            }
        }

        /// <summary>
        /// Gets the vendor ID.
        /// </summary>
<<<<<<< HEAD
        /// <feature>http://tizen.org/feature/usb.host</feature>
        /// <exception cref="NotSupportedException">The required feature is not supported.</exception>
        /// <since_tizen> 5 </since_tizen>
=======
        /// <since_tizen> 4 </since_tizen>
>>>>>>> 2c5f8d6f
        public int VendorId
        {
            get
            {
                _device.ThrowIfDisposed();
                return Interop.NativeGet<int>(_device._handle.GetIdVendor);
            }
        }

        /// <summary>
        /// Gets the product ID.
        /// </summary>
<<<<<<< HEAD
        /// <feature>http://tizen.org/feature/usb.host</feature>
        /// <exception cref="NotSupportedException">The required feature is not supported.</exception>
        /// <since_tizen> 5 </since_tizen>
=======
        /// <since_tizen> 4 </since_tizen>
>>>>>>> 2c5f8d6f
        public int ProductId
        {
            get
            {
                _device.ThrowIfDisposed();
                return Interop.NativeGet<int>(_device._handle.GetIdProduct);
            }
        }

        /// <summary>
        /// Gets the device release number in binary-coded decimal.
        /// </summary>
<<<<<<< HEAD
        /// <feature>http://tizen.org/feature/usb.host</feature>
        /// <exception cref="NotSupportedException">The required feature is not supported.</exception>
        /// <since_tizen> 5 </since_tizen>
=======
        /// <since_tizen> 4 </since_tizen>
>>>>>>> 2c5f8d6f
        public int DeviceVersion
        {
            get
            {
                _device.ThrowIfDisposed();
                return Interop.NativeGet<int>(_device._handle.GetBcdDevice);
            }
        }
    }
}<|MERGE_RESOLUTION|>--- conflicted
+++ resolved
@@ -21,11 +21,7 @@
     /// <summary>
     /// Device information for the USB device.
     /// </summary>
-<<<<<<< HEAD
-    /// <since_tizen> 5 </since_tizen>
-=======
     /// <since_tizen> 4 </since_tizen>
->>>>>>> 2c5f8d6f
     public class UsbDeviceInformation
     {
         private readonly UsbDevice _device;
@@ -38,15 +34,10 @@
         /// <summary>
         /// USB specification release number as binary-coded decimal.
         /// </summary>
-<<<<<<< HEAD
         /// <feature>http://tizen.org/feature/usb.host</feature>
         /// <exception cref="NotSupportedException">The required feature is not supported.</exception>
         /// <exception cref="UnauthorizedAccessException">Throws exception if user has insufficient permission on device.</exception>
-        /// <since_tizen> 5 </since_tizen>
-=======
-        /// <exception cref="UnauthorizedAccessException">Throws an exception if the user has insufficient permission on the device.</exception>
         /// <since_tizen> 4 </since_tizen>
->>>>>>> 2c5f8d6f
         public int UsbVersion
         {
             get
@@ -59,13 +50,9 @@
         /// <summary>
         /// Gets the device class.
         /// </summary>
-<<<<<<< HEAD
         /// <feature>http://tizen.org/feature/usb.host</feature>
         /// <exception cref="NotSupportedException">The required feature is not supported.</exception>
-        /// <since_tizen> 5 </since_tizen>
-=======
         /// <since_tizen> 4 </since_tizen>
->>>>>>> 2c5f8d6f
         public int Class
         {
             get
@@ -78,13 +65,9 @@
         /// <summary>
         /// Gets the device subclass.
         /// </summary>
-<<<<<<< HEAD
         /// <feature>http://tizen.org/feature/usb.host</feature>
         /// <exception cref="NotSupportedException">The required feature is not supported.</exception>
-        /// <since_tizen> 5 </since_tizen>
-=======
         /// <since_tizen> 4 </since_tizen>
->>>>>>> 2c5f8d6f
         public int Subclass
         {
             get
@@ -97,13 +80,9 @@
         /// <summary>
         /// Gets the device protocol.
         /// </summary>
-<<<<<<< HEAD
         /// <feature>http://tizen.org/feature/usb.host</feature>
         /// <exception cref="NotSupportedException">The required feature is not supported.</exception>
-        /// <since_tizen> 5 </since_tizen>
-=======
         /// <since_tizen> 4 </since_tizen>
->>>>>>> 2c5f8d6f
         public int Protocol
         {
             get
@@ -116,13 +95,9 @@
         /// <summary>
         /// Gets the vendor ID.
         /// </summary>
-<<<<<<< HEAD
         /// <feature>http://tizen.org/feature/usb.host</feature>
         /// <exception cref="NotSupportedException">The required feature is not supported.</exception>
-        /// <since_tizen> 5 </since_tizen>
-=======
         /// <since_tizen> 4 </since_tizen>
->>>>>>> 2c5f8d6f
         public int VendorId
         {
             get
@@ -135,13 +110,9 @@
         /// <summary>
         /// Gets the product ID.
         /// </summary>
-<<<<<<< HEAD
         /// <feature>http://tizen.org/feature/usb.host</feature>
         /// <exception cref="NotSupportedException">The required feature is not supported.</exception>
-        /// <since_tizen> 5 </since_tizen>
-=======
         /// <since_tizen> 4 </since_tizen>
->>>>>>> 2c5f8d6f
         public int ProductId
         {
             get
@@ -154,13 +125,9 @@
         /// <summary>
         /// Gets the device release number in binary-coded decimal.
         /// </summary>
-<<<<<<< HEAD
         /// <feature>http://tizen.org/feature/usb.host</feature>
         /// <exception cref="NotSupportedException">The required feature is not supported.</exception>
-        /// <since_tizen> 5 </since_tizen>
-=======
         /// <since_tizen> 4 </since_tizen>
->>>>>>> 2c5f8d6f
         public int DeviceVersion
         {
             get
