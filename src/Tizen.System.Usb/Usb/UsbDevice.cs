﻿/*
 * Copyright (c) 2016 Samsung Electronics Co., Ltd All Rights Reserved
 *
 * Licensed under the Apache License, Version 2.0 (the License);
 * you may not use this file except in compliance with the License.
 * You may obtain a copy of the License at
 *
 * http://www.apache.org/licenses/LICENSE-2.0
 *
 * Unless required by applicable law or agreed to in writing, software
 * distributed under the License is distributed on an AS IS BASIS,
 * WITHOUT WARRANTIES OR CONDITIONS OF ANY KIND, either express or implied.
 * See the License for the specific language governing permissions and
 * limitations under the License.
 */

using System;
using System.Collections.Generic;
using System.Linq;

namespace Tizen.System.Usb
{
    /// <summary>
    /// A class to manage the USB host devices. This class contains the operations for enumerating, opening, and closing devices.
    /// </summary>
<<<<<<< HEAD
    /// <since_tizen> 5 </since_tizen>
=======
    /// <since_tizen> 4 </since_tizen>
>>>>>>> 2c5f8d6f
    public class UsbDevice : IDisposable
    {
        internal readonly Interop.HostDeviceHandle _handle;
        private readonly UsbManager _parent;

        internal UsbDevice(UsbManager parent, Interop.HostDeviceHandle handle)
        {
            _parent = parent;
            _handle = handle;
        }

        /// <summary>
        /// Number of the bus, this device is connected to.
        /// </summary>
<<<<<<< HEAD
        /// <feature>http://tizen.org/feature/usb.host</feature>
        /// <exception cref="NotSupportedException">The required feature is not supported.</exception>
        /// <exception cref="UnauthorizedAccessException">Throws exception if user has insufficient permission on device.</exception>
        /// <since_tizen> 5 </since_tizen>
=======
        /// <exception cref="UnauthorizedAccessException">Throws an exception if the user has insufficient permission on the device.</exception>
        /// <since_tizen> 4 </since_tizen>
>>>>>>> 2c5f8d6f
        public int BusId {
            get
            {
                ThrowIfDisposed();
                return Interop.NativeGet<int>(_handle.GetBusNumber);
            }
        }

        /// <summary>
        /// Address of the device on the bus.
        /// </summary>
<<<<<<< HEAD
        /// <feature>http://tizen.org/feature/usb.host</feature>
        /// <exception cref="NotSupportedException">The required feature is not supported.</exception>
        /// <since_tizen> 5 </since_tizen>
=======
        /// <since_tizen> 4 </since_tizen>
>>>>>>> 2c5f8d6f
        public int Address
        {
            get
            {
                ThrowIfDisposed();
                return Interop.NativeGet<int>(_handle.GetAddress);
            }
        }

        /// <summary>
        /// List of the available port numbers from the device.
        /// </summary>
<<<<<<< HEAD
        /// <feature>http://tizen.org/feature/usb.host</feature>
        /// <exception cref="NotSupportedException">The required feature is not supported.</exception>
        /// <since_tizen> 5 </since_tizen>
=======
        /// <since_tizen> 4 </since_tizen>
>>>>>>> 2c5f8d6f
        public IEnumerable<int> Ports
        {
            get
            {
                ThrowIfDisposed();
                return _handle.Ports();
            }
        }

        /// <summary>
        /// Checks if the device is opened.
        /// </summary>
<<<<<<< HEAD
        /// <feature>http://tizen.org/feature/usb.host</feature>
        /// <exception cref="NotSupportedException">The required feature is not supported.</exception>
        /// <since_tizen> 5 </since_tizen>
=======
        /// <since_tizen> 4 </since_tizen>
>>>>>>> 2c5f8d6f
        public bool IsOpened
        {
            get
            {
                ThrowIfDisposed();
                return Interop.NativeGet<bool>(_handle.IsOpened);
            }
        }

        /// <summary>
        /// Controls an endpoint (endpoint 0).
        /// </summary>
<<<<<<< HEAD
        /// <feature>http://tizen.org/feature/usb.host</feature>
        /// <exception cref="NotSupportedException">The required feature is not supported.</exception>
        /// <since_tizen> 5 </since_tizen>
=======
        /// <since_tizen> 4 </since_tizen>
>>>>>>> 2c5f8d6f
        public UsbControlEndpoint ControlEndpoint
        {
            get
            {
                ThrowIfDisposed();
                return new UsbControlEndpoint(this);
            }
        }

        /// <summary>
        /// Active configuration for the device.
        /// </summary>
<<<<<<< HEAD
        /// <feature>http://tizen.org/feature/usb.host</feature>
        /// <exception cref="NotSupportedException">The required feature is not supported.</exception>
        /// <exception cref="InvalidOperationException">Throws exception if device is disconnected or not opened for operation. </exception>
        /// <since_tizen> 5 </since_tizen>
=======
        /// <exception cref="InvalidOperationException">Throws an exception if the device is disconnected.</exception>
        /// <since_tizen> 4 </since_tizen>
>>>>>>> 2c5f8d6f
        public UsbConfiguration ActiveConfiguration
        {
            get
            {
                ThrowIfDisposed();
                ThrowIfDeviceNotOpened();
                IntPtr handle = Interop.NativeGet<IntPtr>(_handle.GetActiveConfig);
                Interop.UsbConfigHandle configHandle = new Interop.UsbConfigHandle(handle);
                return new UsbConfiguration(this, configHandle);
            }
        }

        /// <summary>
        /// A dictionary for mapping the configuration IDs to configuration instances for this device.
        /// </summary>
<<<<<<< HEAD
        /// <feature>http://tizen.org/feature/usb.host</feature>
        /// <exception cref="NotSupportedException">The required feature is not supported.</exception>
        /// <since_tizen> 5 </since_tizen>
=======
        /// <since_tizen> 4 </since_tizen>
>>>>>>> 2c5f8d6f
        public IReadOnlyDictionary<int, UsbConfiguration> Configurations
        {
            get
            {
                ThrowIfDisposed();
                var configurations = new Dictionary<int, UsbConfiguration>();
                int count = Interop.NativeGet<int>(_handle.GetNumConfigurations);
                for (int i = 0; i < count; ++i)
                {
                    IntPtr configHandle;
                    _handle.GetConfig(i, out configHandle);
                    configurations.Add(i, new UsbConfiguration(this, new Interop.UsbConfigHandle(configHandle)));
                }
                return configurations;
            }
        }

        /// <summary>
        /// Device information such as version, class, subclass, etc.
        /// </summary>
<<<<<<< HEAD
        /// <feature>http://tizen.org/feature/usb.host</feature>
        /// <exception cref="NotSupportedException">The required feature is not supported.</exception>
        /// <since_tizen> 5 </since_tizen>
=======
        /// <since_tizen> 4 </since_tizen>
>>>>>>> 2c5f8d6f
        public UsbDeviceInformation DeviceInformation
        {
            get
            {
                ThrowIfDisposed();
                return new UsbDeviceInformation(this);
            }
        }

        /// <summary>
        /// String associated with the device.
        /// </summary>
<<<<<<< HEAD
        /// <feature>http://tizen.org/feature/usb.host</feature>
        /// <exception cref="NotSupportedException">The required feature is not supported.</exception>
        /// <exception cref="InvalidOperationException"> Throws exception if device is disconnected or not opened for operation. </exception>
        /// <since_tizen> 5 </since_tizen>
=======
        /// <since_tizen> 4 </since_tizen>
>>>>>>> 2c5f8d6f
        public UsbDeviceStrings Strings
        {
            get
            {
                ThrowIfDisposed();
                ThrowIfDeviceNotOpened();
                return new UsbDeviceStrings(this, "us-ascii");
            }
        }

        /// <summary>
        /// Opens the device, which allows performing operations on it.
        /// </summary>
<<<<<<< HEAD
        /// <feature>http://tizen.org/feature/usb.host</feature>
        /// <exception cref="NotSupportedException">The required feature is not supported.</exception>
        /// <exception cref="OutOfMemoryException">Throws exception in case of insufficient memory.</exception>
        /// <exception cref="InvalidOperationException">Throws exception if device is disconnected.</exception>
        /// <exception cref="UnauthorizedAccessException">Throws exception if user has insufficient permission on device.</exception>
        /// <since_tizen> 5 </since_tizen>
=======
        /// <exception cref="OutOfMemoryException">Throws an exception in case of insufficient memory.</exception>
        /// <exception cref="InvalidOperationException">Throws an exception if the device is disconnected.</exception>
        /// <exception cref="UnauthorizedAccessException">Throws an exception if the user has insufficient permission on the device.</exception>
        /// <since_tizen> 4 </since_tizen>
>>>>>>> 2c5f8d6f
        public void Open()
        {
            ThrowIfDisposed();
            _handle.Open().ThrowIfFailed("Failed to open device for use");
        }

        /// <summary>
        /// Closes the device for operations.
        /// </summary>
<<<<<<< HEAD
        /// <feature>http://tizen.org/feature/usb.host</feature>
        /// <exception cref="NotSupportedException">The required feature is not supported.</exception>
        /// <since_tizen> 5 </since_tizen>
=======
        /// <exception cref="InvalidOperationException">Throws an exception if the device is not opened for an operation.</exception>
        /// <since_tizen> 4 </since_tizen>
>>>>>>> 2c5f8d6f
        public void Close()
        {
            ThrowIfDisposed();
            if (IsOpened == false) return;

            _handle.CloseHandle().ThrowIfFailed("Failed to close device for use");
        }

        internal void ThrowIfDisposed()
        {
            if (disposedValue) throw new ObjectDisposedException("USB Device is already disposed");
            _parent.ThrowIfDisposed();
        }

        internal void ThrowIfDeviceNotOpened()
        {
            if (IsOpened == false) throw new InvalidOperationException("USB Device is should be in open state for this operation");
        }

        #region IDisposable Support
        private bool disposedValue = false;

        /// <summary>
<<<<<<< HEAD
        /// Releases all resources used by the ConnectionProfile.
        /// It should be called after finished using of the object.</summary>
        /// <since_tizen> 5 </since_tizen>
        internal virtual void Dispose(bool disposing)
=======
        /// Releases all the resources used by the ConnectionProfile.
        /// It should be called after it has finished using the object.</summary>
        /// <since_tizen> 4 </since_tizen>
        protected virtual void Dispose(bool disposing)
>>>>>>> 2c5f8d6f
        {
            if (!disposedValue)
            {
                _handle.Dispose();
                disposedValue = true;
            }
        }

        /// <summary>
        /// Finalizes an instance of the UsbDevice class.
        /// </summary>
        ~UsbDevice()
        {
            Dispose(false);
        }

        /// <summary>
<<<<<<< HEAD
        /// Releases all resources used by the ConnectionProfile.
        /// It should be called after finished using of the object.</summary>
        /// <since_tizen> 5 </since_tizen>
=======
        /// Releases all the resources used by the ConnectionProfile.
        /// It should be called after it has finished using the object.</summary>
        /// <since_tizen> 4 </since_tizen>
>>>>>>> 2c5f8d6f
        public void Dispose()
        {
            Dispose(true);
            GC.SuppressFinalize(this);
        }
        #endregion
    }
}<|MERGE_RESOLUTION|>--- conflicted
+++ resolved
@@ -23,11 +23,7 @@
     /// <summary>
     /// A class to manage the USB host devices. This class contains the operations for enumerating, opening, and closing devices.
     /// </summary>
-<<<<<<< HEAD
-    /// <since_tizen> 5 </since_tizen>
-=======
     /// <since_tizen> 4 </since_tizen>
->>>>>>> 2c5f8d6f
     public class UsbDevice : IDisposable
     {
         internal readonly Interop.HostDeviceHandle _handle;
@@ -42,15 +38,10 @@
         /// <summary>
         /// Number of the bus, this device is connected to.
         /// </summary>
-<<<<<<< HEAD
         /// <feature>http://tizen.org/feature/usb.host</feature>
         /// <exception cref="NotSupportedException">The required feature is not supported.</exception>
         /// <exception cref="UnauthorizedAccessException">Throws exception if user has insufficient permission on device.</exception>
-        /// <since_tizen> 5 </since_tizen>
-=======
-        /// <exception cref="UnauthorizedAccessException">Throws an exception if the user has insufficient permission on the device.</exception>
-        /// <since_tizen> 4 </since_tizen>
->>>>>>> 2c5f8d6f
+        /// <since_tizen> 4 </since_tizen>
         public int BusId {
             get
             {
@@ -62,13 +53,9 @@
         /// <summary>
         /// Address of the device on the bus.
         /// </summary>
-<<<<<<< HEAD
-        /// <feature>http://tizen.org/feature/usb.host</feature>
-        /// <exception cref="NotSupportedException">The required feature is not supported.</exception>
-        /// <since_tizen> 5 </since_tizen>
-=======
-        /// <since_tizen> 4 </since_tizen>
->>>>>>> 2c5f8d6f
+        /// <feature>http://tizen.org/feature/usb.host</feature>
+        /// <exception cref="NotSupportedException">The required feature is not supported.</exception>
+        /// <since_tizen> 4 </since_tizen>
         public int Address
         {
             get
@@ -81,13 +68,9 @@
         /// <summary>
         /// List of the available port numbers from the device.
         /// </summary>
-<<<<<<< HEAD
-        /// <feature>http://tizen.org/feature/usb.host</feature>
-        /// <exception cref="NotSupportedException">The required feature is not supported.</exception>
-        /// <since_tizen> 5 </since_tizen>
-=======
-        /// <since_tizen> 4 </since_tizen>
->>>>>>> 2c5f8d6f
+        /// <feature>http://tizen.org/feature/usb.host</feature>
+        /// <exception cref="NotSupportedException">The required feature is not supported.</exception>
+        /// <since_tizen> 4 </since_tizen>
         public IEnumerable<int> Ports
         {
             get
@@ -100,13 +83,9 @@
         /// <summary>
         /// Checks if the device is opened.
         /// </summary>
-<<<<<<< HEAD
-        /// <feature>http://tizen.org/feature/usb.host</feature>
-        /// <exception cref="NotSupportedException">The required feature is not supported.</exception>
-        /// <since_tizen> 5 </since_tizen>
-=======
-        /// <since_tizen> 4 </since_tizen>
->>>>>>> 2c5f8d6f
+        /// <feature>http://tizen.org/feature/usb.host</feature>
+        /// <exception cref="NotSupportedException">The required feature is not supported.</exception>
+        /// <since_tizen> 4 </since_tizen>
         public bool IsOpened
         {
             get
@@ -119,13 +98,9 @@
         /// <summary>
         /// Controls an endpoint (endpoint 0).
         /// </summary>
-<<<<<<< HEAD
-        /// <feature>http://tizen.org/feature/usb.host</feature>
-        /// <exception cref="NotSupportedException">The required feature is not supported.</exception>
-        /// <since_tizen> 5 </since_tizen>
-=======
-        /// <since_tizen> 4 </since_tizen>
->>>>>>> 2c5f8d6f
+        /// <feature>http://tizen.org/feature/usb.host</feature>
+        /// <exception cref="NotSupportedException">The required feature is not supported.</exception>
+        /// <since_tizen> 4 </since_tizen>
         public UsbControlEndpoint ControlEndpoint
         {
             get
@@ -138,15 +113,10 @@
         /// <summary>
         /// Active configuration for the device.
         /// </summary>
-<<<<<<< HEAD
         /// <feature>http://tizen.org/feature/usb.host</feature>
         /// <exception cref="NotSupportedException">The required feature is not supported.</exception>
         /// <exception cref="InvalidOperationException">Throws exception if device is disconnected or not opened for operation. </exception>
-        /// <since_tizen> 5 </since_tizen>
-=======
-        /// <exception cref="InvalidOperationException">Throws an exception if the device is disconnected.</exception>
-        /// <since_tizen> 4 </since_tizen>
->>>>>>> 2c5f8d6f
+        /// <since_tizen> 4 </since_tizen>
         public UsbConfiguration ActiveConfiguration
         {
             get
@@ -162,13 +132,9 @@
         /// <summary>
         /// A dictionary for mapping the configuration IDs to configuration instances for this device.
         /// </summary>
-<<<<<<< HEAD
-        /// <feature>http://tizen.org/feature/usb.host</feature>
-        /// <exception cref="NotSupportedException">The required feature is not supported.</exception>
-        /// <since_tizen> 5 </since_tizen>
-=======
-        /// <since_tizen> 4 </since_tizen>
->>>>>>> 2c5f8d6f
+        /// <feature>http://tizen.org/feature/usb.host</feature>
+        /// <exception cref="NotSupportedException">The required feature is not supported.</exception>
+        /// <since_tizen> 4 </since_tizen>
         public IReadOnlyDictionary<int, UsbConfiguration> Configurations
         {
             get
@@ -189,13 +155,9 @@
         /// <summary>
         /// Device information such as version, class, subclass, etc.
         /// </summary>
-<<<<<<< HEAD
-        /// <feature>http://tizen.org/feature/usb.host</feature>
-        /// <exception cref="NotSupportedException">The required feature is not supported.</exception>
-        /// <since_tizen> 5 </since_tizen>
-=======
-        /// <since_tizen> 4 </since_tizen>
->>>>>>> 2c5f8d6f
+        /// <feature>http://tizen.org/feature/usb.host</feature>
+        /// <exception cref="NotSupportedException">The required feature is not supported.</exception>
+        /// <since_tizen> 4 </since_tizen>
         public UsbDeviceInformation DeviceInformation
         {
             get
@@ -208,14 +170,10 @@
         /// <summary>
         /// String associated with the device.
         /// </summary>
-<<<<<<< HEAD
         /// <feature>http://tizen.org/feature/usb.host</feature>
         /// <exception cref="NotSupportedException">The required feature is not supported.</exception>
         /// <exception cref="InvalidOperationException"> Throws exception if device is disconnected or not opened for operation. </exception>
-        /// <since_tizen> 5 </since_tizen>
-=======
-        /// <since_tizen> 4 </since_tizen>
->>>>>>> 2c5f8d6f
+        /// <since_tizen> 4 </since_tizen>
         public UsbDeviceStrings Strings
         {
             get
@@ -229,19 +187,12 @@
         /// <summary>
         /// Opens the device, which allows performing operations on it.
         /// </summary>
-<<<<<<< HEAD
-        /// <feature>http://tizen.org/feature/usb.host</feature>
-        /// <exception cref="NotSupportedException">The required feature is not supported.</exception>
-        /// <exception cref="OutOfMemoryException">Throws exception in case of insufficient memory.</exception>
-        /// <exception cref="InvalidOperationException">Throws exception if device is disconnected.</exception>
-        /// <exception cref="UnauthorizedAccessException">Throws exception if user has insufficient permission on device.</exception>
-        /// <since_tizen> 5 </since_tizen>
-=======
+        /// <feature>http://tizen.org/feature/usb.host</feature>
+        /// <exception cref="NotSupportedException">The required feature is not supported.</exception>
         /// <exception cref="OutOfMemoryException">Throws an exception in case of insufficient memory.</exception>
         /// <exception cref="InvalidOperationException">Throws an exception if the device is disconnected.</exception>
         /// <exception cref="UnauthorizedAccessException">Throws an exception if the user has insufficient permission on the device.</exception>
         /// <since_tizen> 4 </since_tizen>
->>>>>>> 2c5f8d6f
         public void Open()
         {
             ThrowIfDisposed();
@@ -251,14 +202,9 @@
         /// <summary>
         /// Closes the device for operations.
         /// </summary>
-<<<<<<< HEAD
-        /// <feature>http://tizen.org/feature/usb.host</feature>
-        /// <exception cref="NotSupportedException">The required feature is not supported.</exception>
-        /// <since_tizen> 5 </since_tizen>
-=======
-        /// <exception cref="InvalidOperationException">Throws an exception if the device is not opened for an operation.</exception>
-        /// <since_tizen> 4 </since_tizen>
->>>>>>> 2c5f8d6f
+        /// <feature>http://tizen.org/feature/usb.host</feature>
+        /// <exception cref="NotSupportedException">The required feature is not supported.</exception>
+        /// <since_tizen> 4 </since_tizen>
         public void Close()
         {
             ThrowIfDisposed();
@@ -282,17 +228,10 @@
         private bool disposedValue = false;
 
         /// <summary>
-<<<<<<< HEAD
-        /// Releases all resources used by the ConnectionProfile.
-        /// It should be called after finished using of the object.</summary>
-        /// <since_tizen> 5 </since_tizen>
-        internal virtual void Dispose(bool disposing)
-=======
         /// Releases all the resources used by the ConnectionProfile.
         /// It should be called after it has finished using the object.</summary>
         /// <since_tizen> 4 </since_tizen>
-        protected virtual void Dispose(bool disposing)
->>>>>>> 2c5f8d6f
+        internal virtual void Dispose(bool disposing)
         {
             if (!disposedValue)
             {
@@ -310,15 +249,9 @@
         }
 
         /// <summary>
-<<<<<<< HEAD
-        /// Releases all resources used by the ConnectionProfile.
-        /// It should be called after finished using of the object.</summary>
-        /// <since_tizen> 5 </since_tizen>
-=======
         /// Releases all the resources used by the ConnectionProfile.
         /// It should be called after it has finished using the object.</summary>
         /// <since_tizen> 4 </since_tizen>
->>>>>>> 2c5f8d6f
         public void Dispose()
         {
             Dispose(true);
