--- conflicted
+++ resolved
@@ -21,11 +21,7 @@
     /// <summary>
     /// The USB Control Endpoint class.
     /// </summary>
-<<<<<<< HEAD
-    /// <since_tizen> 5 </since_tizen>
-=======
     /// <since_tizen> 4 </since_tizen>
->>>>>>> 2c5f8d6f
     public class UsbControlEndpoint : UsbEndpoint
     {
         private readonly UsbDevice _device;
@@ -38,13 +34,9 @@
         /// <summary>
         /// Gets the number of this endpoint.
         /// </summary>
-<<<<<<< HEAD
         /// <feature>http://tizen.org/feature/usb.host</feature>
         /// <exception cref="NotSupportedException">The required feature is not supported.</exception>
-        /// <since_tizen> 5</since_tizen>
-=======
         /// <since_tizen> 4 </since_tizen>
->>>>>>> 2c5f8d6f
         public new int Id
         {
             get
@@ -56,13 +48,9 @@
         /// <summary>
         /// Gets the direction of this endpoint.
         /// </summary>
-<<<<<<< HEAD
         /// <feature>http://tizen.org/feature/usb.host</feature>
         /// <exception cref="NotSupportedException">The required feature is not supported.</exception>
-        /// <since_tizen> 5 </since_tizen>
-=======
         /// <since_tizen> 4 </since_tizen>
->>>>>>> 2c5f8d6f
         public new EndpointDirection Direction
         {
             get
@@ -74,13 +62,9 @@
         /// <summary>
         /// Gets the maximum packet size of a given endpoint.
         /// </summary>
-<<<<<<< HEAD
         /// <feature>http://tizen.org/feature/usb.host</feature>
         /// <exception cref="NotSupportedException">The required feature is not supported.</exception>
-        /// <since_tizen> 5 </since_tizen>
-=======
         /// <since_tizen> 4 </since_tizen>
->>>>>>> 2c5f8d6f
         public new int MaxPacketSize
         {
             get
@@ -103,19 +87,12 @@
         /// The time (in milliseconds) that this function should wait for, before giving up due to no response being received
         /// (for an unlimited timeout, 0 value should be used).
         /// </param>
-<<<<<<< HEAD
-        /// <returns>Transferred Number of transferred bytes.</returns>
+        /// <returns>Transferred number of the transferred bytes.</returns>
         /// <feature>http://tizen.org/feature/usb.host</feature>
         /// <exception cref="NotSupportedException">The required feature is not supported.</exception>
-        /// <exception cref="InvalidOperationException">Throws exception if device is disconnected or not opened for operation.</exception>
-        /// <exception cref="TimeoutException">Throws exception if transfer timed-out.</exception>
-        /// <since_tizen> 5 </since_tizen>
-=======
-        /// <returns>Transferred number of the transferred bytes.</returns>
         /// <exception cref="InvalidOperationException">Throws an exception if the device is disconnected or not opened for an operation.</exception>
         /// <exception cref="TimeoutException">Throws an exception if the transfer is timed out.</exception>
         /// <since_tizen> 4 </since_tizen>
->>>>>>> 2c5f8d6f
         public int Transfer(byte requestType, byte request, ushort value, ushort index, byte[] data, ushort length, uint timeout)
         {
             _device.ThrowIfDisposed();
