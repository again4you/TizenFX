/*
 * Copyright (c) 2016 Samsung Electronics Co., Ltd All Rights Reserved
 *
 * Licensed under the Apache License, Version 2.0 (the License);
 * you may not use this file except in compliance with the License.
 * You may obtain a copy of the License at
 *
 * http://www.apache.org/licenses/LICENSE-2.0
 *
 * Unless required by applicable law or agreed to in writing, software
 * distributed under the License is distributed on an AS IS BASIS,
 * WITHOUT WARRANTIES OR CONDITIONS OF ANY KIND, either express or implied.
 * See the License for the specific language governing permissions and
 * limitations under the License.
 */

using System;
using System.ComponentModel;
using System.Diagnostics;

namespace ElmSharp.Wearable
{
    /// <summary>
    /// The Circle GenList Selector is a widget to display and handle the genlist items by the Rotary event.
    /// Inherits <see cref="GenList"/>.
    /// </summary>
    /// <since_tizen> preview </since_tizen>
    public class CircleGenList : GenList, IRotaryActionWidget
    {
        IntPtr _circleHandle;
        CircleSurface _surface;

        /// <summary>
        /// Creates and initializes a new instance of the Circle GenList class.
        /// </summary>
<<<<<<< HEAD
        /// <param name="parent">The parent of new Circle GenList instance</param>
        /// <param name="surface">The surface for drawing circle features for this widget.</param>
=======
        /// <param name="parent">The parent of the new Circle GenList instance.</param>
        /// <param name="surface">The surface for drawing the circle features for this widget.</param>
>>>>>>> 2c5f8d6f
        /// <since_tizen> preview </since_tizen>
        public CircleGenList(EvasObject parent, CircleSurface surface) : base()
        {
            Debug.Assert(parent == null || surface == null || parent.IsRealized);
            _surface = surface;
            Realize(parent);
        }

        /// <summary>
        /// Creates and initializes a new instance of the Circle GenList class.
        /// </summary>
<<<<<<< HEAD
        /// <param name="parent">The parent of new Circle CircleGenList instance</param>
=======
        /// <param name="parent">The parent of the new Circle CircleGenList instance.</param>
>>>>>>> 2c5f8d6f
        /// <since_tizen> preview </since_tizen>
        [Obsolete("It is not safe for guess circle surface from parent and create new surface by every new widget")]
        [EditorBrowsable(EditorBrowsableState.Never)]
        public CircleGenList(EvasObject parent) : this(parent, CircleSurface.CreateCircleSurface(parent))
        {
            ((IRotaryActionWidget)this).Activate();
        }

        /// <summary>
        /// Gets the handle for the Circle widget.
        /// </summary>
        /// <since_tizen> preview </since_tizen>
        public virtual IntPtr CircleHandle => _circleHandle;

        /// <summary>
        /// Gets the handle for the circle surface used in this widget.
        /// </summary>
        /// <since_tizen> preview </since_tizen>
        public virtual CircleSurface CircleSurface => _surface;

        /// <summary>
        /// Sets or gets the disabled state of this widget.
        /// </summary>
        /// <since_tizen> preview </since_tizen>
        [Obsolete("Use IsEnabled")]
        [EditorBrowsable(EditorBrowsableState.Never)]
        public bool Disabled
        {
            get => !IsEnabled;
            set => IsEnabled = !value;
        }

        /// <summary>
        /// Sets or gets the state of the widget, which might be enabled or disabled.
        /// </summary>
        /// <since_tizen> preview </since_tizen>
        public override bool IsEnabled
        {
            get
            {
                return !Interop.Eext.eext_circle_object_disabled_get(CircleHandle);
            }
            set
            {
                Interop.Eext.eext_circle_object_disabled_set(CircleHandle, !value);
            }
        }

        /// <summary>
        /// Sets or gets the color of the scroll background.
        /// </summary>
        /// <since_tizen> preview </since_tizen>
        public Color VerticalScrollBackgroundColor
        {
            get
            {
                int r, g, b, a;
                Interop.Eext.eext_circle_object_item_color_get(CircleHandle, "vertical,scroll,bg", out r, out g, out b, out a);
                return new Color(r, g, b, a);
            }
            set
            {
                Interop.Eext.eext_circle_object_item_color_set(CircleHandle, "vertical,scroll,bg", value.R, value.G, value.B, value.A);
            }
        }

        /// <summary>
        /// Sets or gets the line width of the scroll background.
        /// </summary>
        /// <since_tizen> preview </since_tizen>
        public int VerticalScrollBackgroundLineWidth
        {
            get
            {
                return Interop.Eext.eext_circle_object_item_line_width_get(CircleHandle, "vertical,scroll,bg");
            }
            set
            {
                Interop.Eext.eext_circle_object_item_line_width_set(CircleHandle, "vertical,scroll,bg", value);
            }
        }

        /// <summary>
        /// Sets or gets the radius of the scroll background.
        /// </summary>
        /// <since_tizen> preview </since_tizen>
        public double VerticalScrollBackgroundRadius
        {
            get
            {
                return Interop.Eext.eext_circle_object_item_radius_get(CircleHandle, "vertical,scroll,bg");
            }
            set
            {
                Interop.Eext.eext_circle_object_item_radius_set(CircleHandle, "vertical,scroll,bg", value);
            }
        }

        /// <summary>
        /// Sets or gets the color of the scrollbar.
        /// </summary>
        /// <since_tizen> preview </since_tizen>
        public Color VerticalScrollBarColor
        {
            get
            {
                int r, g, b, a;
                Interop.Eext.eext_circle_object_item_color_get(CircleHandle, "default", out r, out g, out b, out a);
                return new Color(r, g, b, a);
            }
            set
            {
                Interop.Eext.eext_circle_object_item_color_set(CircleHandle, "default", value.R, value.G, value.B, value.A);
            }
        }

        /// <summary>
        /// Sets or gets the line width of the scrollbar.
        /// </summary>
        /// <since_tizen> preview </since_tizen>
        public int VerticalScrollBarLineWidth
        {
            get
            {
                return Interop.Eext.eext_circle_object_item_line_width_get(CircleHandle, "default");
            }
            set
            {
                Interop.Eext.eext_circle_object_item_line_width_set(CircleHandle, "default", value);
            }
        }

        /// <summary>
        /// Sets or gets the radius of the scrollbar.
        /// </summary>
        /// <since_tizen> preview </since_tizen>
        public double VerticalScrollBarRadius
        {
            get
            {
                return Interop.Eext.eext_circle_object_item_radius_get(CircleHandle, "default");
            }
            set
            {
                Interop.Eext.eext_circle_object_item_radius_set(CircleHandle, "default", value);
            }
        }

        /// <summary>
        /// Sets or gets the policy if the scrollbar is visible.
        /// </summary>
        /// <remarks>
        /// ScrollBarVisiblePolicy.Auto means the vertical scrollbar is made visible if it is needed, or otherwise kept hidden.
        /// ScrollBarVisiblePolicy.Visible turns it on all the time, and ScrollBarVisiblePolicy.Invisible always keeps it off.
        /// </remarks>
        /// <since_tizen> preview </since_tizen>
        public ScrollBarVisiblePolicy VerticalScrollBarVisiblePolicy
        {
            get
            {
                int policy;
                Interop.Eext.eext_circle_object_genlist_scroller_policy_get(CircleHandle, IntPtr.Zero, out policy);
                return (ScrollBarVisiblePolicy)policy;
            }
            set
            {
                int h;
                Interop.Eext.eext_circle_object_genlist_scroller_policy_get(CircleHandle, out h, IntPtr.Zero);
                Interop.Eext.eext_circle_object_genlist_scroller_policy_set(CircleHandle, (int)h, (int)value);
            }
        }

        /// <summary>
        /// Creates a widget handle.
        /// </summary>
<<<<<<< HEAD
        /// <param name="parent">Parent EvasObject</param>
        /// <returns>Handle IntPtr</returns>
=======
        /// <param name="parent">Parent EvasObject.</param>
        /// <returns>Handle IntPtr.</returns>
>>>>>>> 2c5f8d6f
        /// <since_tizen> preview </since_tizen>
        protected override IntPtr CreateHandle(EvasObject parent)
        {
            var handle = base.CreateHandle(parent);
            _circleHandle = Interop.Eext.eext_circle_object_genlist_add(RealHandle == IntPtr.Zero ? handle : RealHandle, CircleSurface.Handle);

            return handle;
        }
    }
}<|MERGE_RESOLUTION|>--- conflicted
+++ resolved
@@ -33,13 +33,8 @@
         /// <summary>
         /// Creates and initializes a new instance of the Circle GenList class.
         /// </summary>
-<<<<<<< HEAD
-        /// <param name="parent">The parent of new Circle GenList instance</param>
-        /// <param name="surface">The surface for drawing circle features for this widget.</param>
-=======
         /// <param name="parent">The parent of the new Circle GenList instance.</param>
         /// <param name="surface">The surface for drawing the circle features for this widget.</param>
->>>>>>> 2c5f8d6f
         /// <since_tizen> preview </since_tizen>
         public CircleGenList(EvasObject parent, CircleSurface surface) : base()
         {
@@ -51,11 +46,7 @@
         /// <summary>
         /// Creates and initializes a new instance of the Circle GenList class.
         /// </summary>
-<<<<<<< HEAD
-        /// <param name="parent">The parent of new Circle CircleGenList instance</param>
-=======
         /// <param name="parent">The parent of the new Circle CircleGenList instance.</param>
->>>>>>> 2c5f8d6f
         /// <since_tizen> preview </since_tizen>
         [Obsolete("It is not safe for guess circle surface from parent and create new surface by every new widget")]
         [EditorBrowsable(EditorBrowsableState.Never)]
@@ -231,13 +222,8 @@
         /// <summary>
         /// Creates a widget handle.
         /// </summary>
-<<<<<<< HEAD
-        /// <param name="parent">Parent EvasObject</param>
-        /// <returns>Handle IntPtr</returns>
-=======
         /// <param name="parent">Parent EvasObject.</param>
         /// <returns>Handle IntPtr.</returns>
->>>>>>> 2c5f8d6f
         /// <since_tizen> preview </since_tizen>
         protected override IntPtr CreateHandle(EvasObject parent)
         {
