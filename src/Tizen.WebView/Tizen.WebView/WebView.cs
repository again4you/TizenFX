--- conflicted
+++ resolved
@@ -133,11 +133,7 @@
         /// <summary>
         /// Creates a WebView object.
         /// </summary>
-<<<<<<< HEAD
-        /// <param name="parent">Parent object of WebView</param>
-=======
         /// <param name="parent">Parent object of the WebView.</param>
->>>>>>> 2c5f8d6f
         /// <since_tizen> 4 </since_tizen>
         public WebView(EvasObject parent) : base(parent)
         {
@@ -147,11 +143,7 @@
         /// <summary>
         /// Gets the context object of this view.
         /// </summary>
-<<<<<<< HEAD
-        /// <returns>The Context object of this view</returns>
-=======
         /// <returns>The context object of this view.</returns>
->>>>>>> 2c5f8d6f
         /// <since_tizen> 4 </since_tizen>
         public Context GetContext()
         {
@@ -170,11 +162,7 @@
         /// <summary>
         /// Gets the settings object of this view.
         /// </summary>
-<<<<<<< HEAD
-        /// <returns>The Settings object of this view</returns>
-=======
         /// <returns>The settings object of this view.</returns>
->>>>>>> 2c5f8d6f
         /// <since_tizen> 4 </since_tizen>
         public Settings GetSettings()
         {
@@ -196,11 +184,7 @@
         /// <remarks>
         /// You can only be sure that the URL changes after UrlChanged event.
         /// </remarks>
-<<<<<<< HEAD
-        /// <param name="url">The uniform resource identifier to load</param>
-=======
         /// <param name="url">The uniform resource identifier to load.</param>
->>>>>>> 2c5f8d6f
         /// <since_tizen> 4 </since_tizen>
         public void LoadUrl(string url)
         {
@@ -210,13 +194,8 @@
         /// <summary>
         /// Loads the specified HTML string as the content of the view.
         /// </summary>
-<<<<<<< HEAD
-        /// <param name="html">HTML data to load</param>
-        /// <param name="baseUrl">Base URL used for relative paths to external objects</param>
-=======
         /// <param name="html">HTML data to load.</param>
         /// <param name="baseUrl">Base URL used for relative paths to external objects.</param>
->>>>>>> 2c5f8d6f
         /// <since_tizen> 4 </since_tizen>
         public void LoadHtml(string html, string baseUrl)
         {
@@ -262,11 +241,7 @@
         /// <summary>
         /// Checks whether it is possible to navigate backward one item in history.
         /// </summary>
-<<<<<<< HEAD
-        /// <returns>Whether it is possible to navigate backwards one item in history</returns>
-=======
         /// <returns>Whether it is possible to navigate backward one item in history.</returns>
->>>>>>> 2c5f8d6f
         /// <since_tizen> 4 </since_tizen>
         public bool CanGoBack()
         {
@@ -276,11 +251,7 @@
         /// <summary>
         /// Checks whether it is possible to navigate forward one item in history.
         /// </summary>
-<<<<<<< HEAD
-        /// <returns>Whether it is possible to navigate forwards one item in history</returns>
-=======
         /// <returns>Whether it is possible to navigate forward one item in history.</returns>
->>>>>>> 2c5f8d6f
         /// <since_tizen> 4 </since_tizen>
         public bool CanGoForward()
         {
@@ -290,15 +261,9 @@
         /// <summary>
         /// Injects the supplied javascript message handler into the view.
         /// </summary>
-<<<<<<< HEAD
-        /// <param name="name"> The message callback</param>
-        /// <param name="handler">The name used to expose the object in JavaScript</param>
-        /// <returns>'true' on success, otherwise 'false'</returns>
-=======
         /// <param name="name"> The message callback.</param>
         /// <param name="handler">The name used to expose the object in JavaScript.</param>
         /// <returns>'true' on success, otherwise 'false'.</returns>
->>>>>>> 2c5f8d6f
         /// <since_tizen> 4 </since_tizen>
         public bool AddJavaScriptMessageHandler(string name, JavaScriptMessageHandler handler)
         {
@@ -335,13 +300,8 @@
         /// <summary>
         /// Requests the execution of a given name and the result to the JavaScript runtime.
         /// </summary>
-<<<<<<< HEAD
-        /// <param name="name">The name used to expose the object in JavaScript</param>
-        /// <param name="result">The result to the JavaScript runtime</param>
-=======
         /// <param name="name">The name used to expose the object in JavaScript.</param>
         /// <param name="result">The result to the JavaScript runtime.</param>
->>>>>>> 2c5f8d6f
         /// <since_tizen> 4 </since_tizen>
         public void EvalWithResult(string name, string result)
         {
@@ -351,11 +311,7 @@
         /// <summary>
         /// Requests the execution of the given script.
         /// </summary>
-<<<<<<< HEAD
-        /// <param name="script">The JavaScript code string to execute</param>
-=======
         /// <param name="script">The JavaScript code string to execute.</param>
->>>>>>> 2c5f8d6f
         /// <since_tizen> 4 </since_tizen>
         public void Eval(string script)
         {
@@ -365,11 +321,7 @@
         /// <summary>
         /// Requests to set or unset a view as the currently focused one.
         /// </summary>
-<<<<<<< HEAD
-        /// <param name="focused">'true' to set the focus on the view, 'false' to remove the focus from the view</param>
-=======
         /// <param name="focused">'true' to set the focus on the view, 'false' to remove the focus from the view.</param>
->>>>>>> 2c5f8d6f
         /// <since_tizen> 4 </since_tizen>
         public void SetFocus(bool focused)
         {
@@ -379,13 +331,8 @@
         /// <summary>
         /// Creates a widget handle.
         /// </summary>
-<<<<<<< HEAD
-        /// <param name="parent">Parent EvasObject</param>
-        /// <returns>IntPtr of the widget handle</returns>
-=======
         /// <param name="parent">Parent EvasObject.</param>
         /// <returns>IntPtr of the widget handle.</returns>
->>>>>>> 2c5f8d6f
         /// <since_tizen> 4 </since_tizen>
         protected override IntPtr CreateHandle(EvasObject parent)
         {
