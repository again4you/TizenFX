/*
 * Copyright (c) 2017 Samsung Electronics Co., Ltd All Rights Reserved
 *
 * Licensed under the Apache License, Version 2.0 (the License);
 * you may not use this file except in compliance with the License.
 * You may obtain a copy of the License at
 *
 * http://www.apache.org/licenses/LICENSE-2.0
 *
 * Unless required by applicable law or agreed to in writing, software
 * distributed under the License is distributed on an AS IS BASIS,
 * WITHOUT WARRANTIES OR CONDITIONS OF ANY KIND, either express or implied.
 * See the License for the specific language governing permissions and
 * limitations under the License.
 */
using System;

namespace Tizen.WebView
{
    /// <summary>
    /// Enumeration for the cookies accept policies.
    /// </summary>
    /// <since_tizen> 4 </since_tizen>
    public enum CookieAcceptPolicy
    {
        /// <summary>
        /// Accepts every cookie sent from any page.
        /// </summary>
        Always,
        /// <summary>
        /// Rejects all the cookies.
        /// </summary>
        Never,
        /// <summary>
        /// Accepts only cookies set by the main document that is loaded.
        /// </summary>
        NoThirdParty
    }

    /// <summary>
    /// Enumeration for creating a type name for the storage of persistent cookies.
    /// </summary>
    /// <since_tizen> 4 </since_tizen>
    public enum CookiePersistentStorage
    {
        /// <summary>
        /// Cookies are stored in a text file in the Mozilla "cookies.txt" format.
        /// </summary>
        Text,
        /// <summary>
        /// Cookies are stored in a SQLite file in the current Mozilla format.
        /// </summary>
        SqlLite
    }

    /// <summary>
    /// This class provides methods for the cookie manager.
    /// </summary>
    /// <since_tizen> 4 </since_tizen>
    public class CookieManager
    {
        private IntPtr _handle;

        internal CookieManager(IntPtr handle)
        {
            _handle = handle;
        }

        /// <summary>
        /// Sets the cookie acceptance policy.
        /// </summary>
        /// <remarks>
        /// By default, only cookies set by the main document that is loaded, are accepted.
        /// </remarks>
<<<<<<< HEAD
        /// <param name="policy">The cookie acceptance policy</param>
=======
        /// <param name="policy">The cookie acceptance policy.</param>
>>>>>>> 2c5f8d6f
        /// <since_tizen> 4 </since_tizen>
        public void SetCookieAcceptPolicy(CookieAcceptPolicy policy)
        {
            Interop.ChromiumEwk.ewk_cookie_manager_accept_policy_set(_handle, (Interop.ChromiumEwk.CookieAcceptPolicy)policy);
        }

        /// <summary>
        /// Deletes all the cookies.
        /// </summary>
        /// <since_tizen> 4 </since_tizen>
        public void ClearCookies()
        {
            Interop.ChromiumEwk.ewk_cookie_manager_cookies_clear(_handle);
        }

        /// <summary>
        /// Sets the storage where the non-session cookies are stored persistently, to read/write the cookies.
        /// </summary>
        /// <privilege>http://tizen.org/privilege/mediastorage</privilege>
        /// <privilege>http://tizen.org/privilege/externalstorage</privilege>
<<<<<<< HEAD
        /// <param name="path">The path where to read/write Cookies</param>
        /// <param name="storage">The type of storage</param>
=======
        /// <param name="path">The path where to read/write cookies.</param>
        /// <param name="storage">The type of storage.</param>
>>>>>>> 2c5f8d6f
        /// <since_tizen> 4 </since_tizen>
        public void SetPersistentStorage(string path, CookiePersistentStorage storage)
        {
            Interop.ChromiumEwk.ewk_cookie_manager_persistent_storage_set(_handle, path, (Interop.ChromiumEwk.CookiePersistentStorage)storage);
        }
    }
}<|MERGE_RESOLUTION|>--- conflicted
+++ resolved
@@ -72,11 +72,7 @@
         /// <remarks>
         /// By default, only cookies set by the main document that is loaded, are accepted.
         /// </remarks>
-<<<<<<< HEAD
-        /// <param name="policy">The cookie acceptance policy</param>
-=======
         /// <param name="policy">The cookie acceptance policy.</param>
->>>>>>> 2c5f8d6f
         /// <since_tizen> 4 </since_tizen>
         public void SetCookieAcceptPolicy(CookieAcceptPolicy policy)
         {
@@ -97,13 +93,8 @@
         /// </summary>
         /// <privilege>http://tizen.org/privilege/mediastorage</privilege>
         /// <privilege>http://tizen.org/privilege/externalstorage</privilege>
-<<<<<<< HEAD
-        /// <param name="path">The path where to read/write Cookies</param>
-        /// <param name="storage">The type of storage</param>
-=======
         /// <param name="path">The path where to read/write cookies.</param>
         /// <param name="storage">The type of storage.</param>
->>>>>>> 2c5f8d6f
         /// <since_tizen> 4 </since_tizen>
         public void SetPersistentStorage(string path, CookiePersistentStorage storage)
         {
