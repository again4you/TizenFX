/*
 * Copyright (c) 2017 Samsung Electronics Co., Ltd All Rights Reserved
 *
 * Licensed under the Apache License, Version 2.0 (the License);
 * you may not use this file except in compliance with the License.
 * You may obtain a copy of the License at
 *
 * http://www.apache.org/licenses/LICENSE-2.0
 *
 * Unless required by applicable law or agreed to in writing, software
 * distributed under the License is distributed on an AS IS BASIS,
 * WITHOUT WARRANTIES OR CONDITIONS OF ANY KIND, either express or implied.
 * See the License for the specific language governing permissions and
 * limitations under the License.
 */

using System;

namespace Tizen.WebView
{
    /// <summary>
    /// Enumeration for cache model options.
    /// </summary>
    /// <since_tizen> 4 </since_tizen>
    public enum CacheModel
    {
        /// <summary>
        /// Use the smallest cache capacity.
        /// </summary>
        DocumentViewer,
        /// <summary>
        /// Use the bigger cache capacity than DocumentBrowser.
        /// </summary>
        DocumentBrowser,
        /// <summary>
        /// Use the biggest cache capacity.
        /// </summary>
        PrimaryWebBrowser
    }

    /// <summary>
    /// This class encapsulates all the pages related to the specific use of the Chromium-efl.
    /// </summary>
    /// <remarks>
    /// Applications have the option of creating a context different from the default one and using it for a group of pages.
    /// All pages in the same context share the same preferences, visited link set, local storage, and so on.
    /// </remarks>
    /// <since_tizen> 4 </since_tizen>
    public class Context
    {
        private IntPtr _handle;
        private CookieManager _cookieManager;

        internal Context(IntPtr handle)
        {
            _handle = handle;
        }

        /// <summary>
        /// The cache model.
        /// </summary>
        /// <remarks>
        /// The default cache model is DocumentViewer.
        /// </remarks>
        /// <since_tizen> 4 </since_tizen>
        public CacheModel CacheModel
        {
            get
            {
                return (CacheModel)Interop.ChromiumEwk.ewk_context_cache_model_get(_handle);
            }

            set
            {
                Interop.ChromiumEwk.ewk_context_cache_model_set(_handle, (Interop.ChromiumEwk.CacheModel)value);
            }
        }

        /// <summary>
        /// Gets the CookieManager object for this context.
        /// </summary>
<<<<<<< HEAD
        /// <returns>The CookieManager object</returns>
=======
        /// <returns>The CookieManager object.</returns>
>>>>>>> 2c5f8d6f
        /// <since_tizen> 4 </since_tizen>
        public CookieManager GetCookieManager()
        {
            if (_cookieManager == null)
            {
                IntPtr cookieManagerHandle = Interop.ChromiumEwk.ewk_context_cookie_manager_get(_handle);
                if (cookieManagerHandle == IntPtr.Zero)
                {
                    return null;
                }
                _cookieManager = new CookieManager(cookieManagerHandle);
            }
            return _cookieManager;
        }
    }
}<|MERGE_RESOLUTION|>--- conflicted
+++ resolved
@@ -79,11 +79,7 @@
         /// <summary>
         /// Gets the CookieManager object for this context.
         /// </summary>
-<<<<<<< HEAD
-        /// <returns>The CookieManager object</returns>
-=======
         /// <returns>The CookieManager object.</returns>
->>>>>>> 2c5f8d6f
         /// <since_tizen> 4 </since_tizen>
         public CookieManager GetCookieManager()
         {
