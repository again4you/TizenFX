--- conflicted
+++ resolved
@@ -143,17 +143,10 @@
         /// <summary>
         /// Initiates the new color with R,G,B,A components.
         /// </summary>
-<<<<<<< HEAD
-        /// <param name="r">Red (0 ~ 255)</param>
-        /// <param name="g">Green (0 ~ 255)</param>
-        /// <param name="b">Blue (0 ~ 255)</param>
-        /// <param name="a">Alpha (0 ~ 255)</param>
-=======
         /// <param name="r">Red (0 ~ 255).</param>
         /// <param name="g">Green (0 ~ 255).</param>
         /// <param name="b">Blue (0 ~ 255).</param>
         /// <param name="a">Alpha (0 ~ 255).</param>
->>>>>>> 2c5f8d6f
         /// <since_tizen> 3 </since_tizen>
         public Color(int r, int g, int b, int a)
         {
@@ -172,15 +165,9 @@
         /// <summary>
         /// Initiates the new color with R,G,B components. The Alpha value will be 255 as default.
         /// </summary>
-<<<<<<< HEAD
-        /// <param name="r">Red (0 ~ 255)</param>
-        /// <param name="g">Green (0 ~ 255)</param>
-        /// <param name="b">Blue (0 ~ 255)</param>
-=======
         /// <param name="r">Red (0 ~ 255).</param>
         /// <param name="g">Green (0 ~ 255).</param>
         /// <param name="b">Blue (0 ~ 255).</param>
->>>>>>> 2c5f8d6f
         /// <since_tizen> 3 </since_tizen>
         public Color(int r, int g, int b) : this(r, g, b, 255)
         {
@@ -231,15 +218,9 @@
         /// <summary>
         /// Returns a boolean indicating whether the two given colors are equal.
         /// </summary>
-<<<<<<< HEAD
-        /// <param name="color1">The first Color to compare.</param>
-        /// <param name="color2">The second Color to compare.</param>
-        /// <returns>True if the Colors are equal; False otherwise.</returns>
-=======
         /// <param name="color1">The first color to compare.</param>
         /// <param name="color2">The second color to compare.</param>
         /// <returns>True if the colors are equal; False otherwise.</returns>
->>>>>>> 2c5f8d6f
         /// <since_tizen> 3 </since_tizen>
         public static bool operator ==(Color color1, Color color2)
         {
@@ -249,15 +230,9 @@
         /// <summary>
         /// Returns a boolean indicating whether the two given colors are not equal.
         /// </summary>
-<<<<<<< HEAD
-        /// <param name="color1">The first Color to compare.</param>
-        /// <param name="color2">The second Color to compare.</param>
-        /// <returns>True if the Colors are not equal; False if they are equal.</returns>
-=======
         /// <param name="color1">The first color to compare.</param>
         /// <param name="color2">The second color to compare.</param>
         /// <returns>True if the colors are not equal; False if they are equal.</returns>
->>>>>>> 2c5f8d6f
         /// <since_tizen> 3 </since_tizen>
         public static bool operator !=(Color color1, Color color2)
         {
@@ -280,19 +255,11 @@
         /// <summary>
         /// Returns a new RGBA color instance.
         /// </summary>
-<<<<<<< HEAD
-        /// <param name="r">The red component of the color.</param>
-        /// <param name="g">The green component of the color.</param>
-        /// <param name="b">The blue component of the color.</param>
-        /// <param name="a">The alpha component of the color.</param>
-        /// <returns>the RGBA color instance.</returns>
-=======
         /// <param name="r">The Red component of the color.</param>
         /// <param name="g">The Green component of the color.</param>
         /// <param name="b">The Blue component of the color.</param>
         /// <param name="a">The Alpha component of the color.</param>
         /// <returns>The RGBA color instance.</returns>
->>>>>>> 2c5f8d6f
         /// <since_tizen> 3 </since_tizen>
         public static Color FromRgba(int r, int g, int b, int a)
         {
@@ -303,11 +270,7 @@
         /// Returns a new RGB color instance with the requested Red, Green, and Blue channels. The Alpha channel is set if hex contains one.
         /// </summary>
         /// <param name="hex">A string that contains the hexadecimal RGB(A) color representation.</param>
-<<<<<<< HEAD
-        /// <returns>the RGBA color instance.</returns>
-=======
         /// <returns>The RGBA color instance.</returns>
->>>>>>> 2c5f8d6f
         /// <since_tizen> 3 </since_tizen>
         public static Color FromHex(string hex)
         {
@@ -376,13 +339,8 @@
         /// <summary>
         /// Returns a boolean indicating whether the given color is equal to this Color instance.
         /// </summary>
-<<<<<<< HEAD
-        /// <param name="other">The Color to compare this instance to.</param>
-        /// <returns>True if the other Color is equal to this instance; False otherwise.</returns>
-=======
         /// <param name="other">The color to compare this instance to.</param>
         /// <returns>True if the other color is equal to this instance; False otherwise.</returns>
->>>>>>> 2c5f8d6f
         /// <since_tizen> 3 </since_tizen>
         public bool Equals(Color other)
         {
@@ -392,13 +350,8 @@
         /// <summary>
         /// Returns a boolean indicating whether the given object is equal to this Color instance.
         /// </summary>
-<<<<<<< HEAD
-        /// <param name="obj">The Object to compare against.</param>
-        /// <returns>True if the Object is equal to this Color; False otherwise.</returns>
-=======
         /// <param name="obj">The object to compare against.</param>
         /// <returns>True if the object is equal to this color; False otherwise.</returns>
->>>>>>> 2c5f8d6f
         /// <since_tizen> 3 </since_tizen>
         public override bool Equals(object obj)
         {
