﻿/*
 * Copyright (c) 2016 Samsung Electronics Co., Ltd All Rights Reserved
 *
 * Licensed under the Apache License, Version 2.0 (the License);
 * you may not use this file except in compliance with the License.
 * You may obtain a copy of the License at
 *
 * http://www.apache.org/licenses/LICENSE-2.0
 *
 * Unless required by applicable law or agreed to in writing, software
 * distributed under the License is distributed on an AS IS BASIS,
 * WITHOUT WARRANTIES OR CONDITIONS OF ANY KIND, either express or implied.
 * See the License for the specific language governing permissions and
 * limitations under the License.
 */

using System;

namespace Tizen.Common
{
    /// <summary>
    /// The DotnetUtil class provides the .NET API version.
    /// </summary>
    /// <since_tizen> 4 </since_tizen>
    public static class DotnetUtil
    {
        /// <summary>
        /// Gets the version of Tizen .NET API.
        /// </summary>
<<<<<<< HEAD
        /// <returns>The Tizen .NET API version</returns>
=======
        /// <returns>The Tizen .NET API version.</returns>
>>>>>>> 2c5f8d6f
        /// <since_tizen> 4 </since_tizen>
        public static int TizenAPIVersion
        {
            get
            {
                int version = 0;
                DotnetUtilError ret = (DotnetUtilError)Interop.DotnetUtil.GetVconfInt("db/dotnet/tizen_api_version", out version);
                if (ret != DotnetUtilError.None)
                {
                    Log.Warn(DotnetUtilErrorFactory.LogTag, "unable to get Tizen .NET API version.");
                }
                return version;
            }
        }
    }
}<|MERGE_RESOLUTION|>--- conflicted
+++ resolved
@@ -27,11 +27,7 @@
         /// <summary>
         /// Gets the version of Tizen .NET API.
         /// </summary>
-<<<<<<< HEAD
-        /// <returns>The Tizen .NET API version</returns>
-=======
         /// <returns>The Tizen .NET API version.</returns>
->>>>>>> 2c5f8d6f
         /// <since_tizen> 4 </since_tizen>
         public static int TizenAPIVersion
         {
