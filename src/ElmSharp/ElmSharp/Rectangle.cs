﻿/*
 * Copyright (c) 2016 Samsung Electronics Co., Ltd All Rights Reserved
 *
 * Licensed under the Apache License, Version 2.0 (the License);
 * you may not use this file except in compliance with the License.
 * You may obtain a copy of the License at
 *
 * http://www.apache.org/licenses/LICENSE-2.0
 *
 * Unless required by applicable law or agreed to in writing, software
 * distributed under the License is distributed on an AS IS BASIS,
 * WITHOUT WARRANTIES OR CONDITIONS OF ANY KIND, either express or implied.
 * See the License for the specific language governing permissions and
 * limitations under the License.
 */

using System;

namespace ElmSharp
{
    /// <summary>
    /// The Rectangle is a class that is used to draw a solid colored rectangle.
    /// </summary>
    /// <since_tizen> preview </since_tizen>
    public class Rectangle : EvasObject
    {
        /// <summary>
        /// Creates and initializes a new instance of the Rectangle class.
        /// </summary>
<<<<<<< HEAD
        /// <param name="parent">The <see cref="EvasObject"/> to which the new Slider will be attached as a child.</param>
=======
        /// <param name="parent">The <see cref="EvasObject"/> to which the new slider will be attached as a child.</param>
>>>>>>> 2c5f8d6f
        /// <since_tizen> preview </since_tizen>
        public Rectangle(EvasObject parent) : base(parent)
        {
            Interop.Evas.evas_object_size_hint_weight_set(Handle, 1.0, 1.0);
        }

        /// <summary>
        /// Creates a widget handle.
        /// </summary>
<<<<<<< HEAD
        /// <param name="parent">Parent EvasObject</param>
        /// <returns>Handle IntPtr</returns>
=======
        /// <param name="parent">Parent EvasObject.</param>
        /// <returns>Handle IntPtr.</returns>
>>>>>>> 2c5f8d6f
        /// <since_tizen> preview </since_tizen>
        protected override IntPtr CreateHandle(EvasObject parent)
        {
            IntPtr evas = Interop.Evas.evas_object_evas_get(parent.Handle);
            return Interop.Evas.evas_object_rectangle_add(evas);
        }
    }
}<|MERGE_RESOLUTION|>--- conflicted
+++ resolved
@@ -27,11 +27,7 @@
         /// <summary>
         /// Creates and initializes a new instance of the Rectangle class.
         /// </summary>
-<<<<<<< HEAD
-        /// <param name="parent">The <see cref="EvasObject"/> to which the new Slider will be attached as a child.</param>
-=======
         /// <param name="parent">The <see cref="EvasObject"/> to which the new slider will be attached as a child.</param>
->>>>>>> 2c5f8d6f
         /// <since_tizen> preview </since_tizen>
         public Rectangle(EvasObject parent) : base(parent)
         {
@@ -41,13 +37,8 @@
         /// <summary>
         /// Creates a widget handle.
         /// </summary>
-<<<<<<< HEAD
-        /// <param name="parent">Parent EvasObject</param>
-        /// <returns>Handle IntPtr</returns>
-=======
         /// <param name="parent">Parent EvasObject.</param>
         /// <returns>Handle IntPtr.</returns>
->>>>>>> 2c5f8d6f
         /// <since_tizen> preview </since_tizen>
         protected override IntPtr CreateHandle(EvasObject parent)
         {
