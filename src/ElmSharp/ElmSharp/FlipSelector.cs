/*
 * Copyright (c) 2016 Samsung Electronics Co., Ltd All Rights Reserved
 *
 * Licensed under the Apache License, Version 2.0 (the License);
 * you may not use this file except in compliance with the License.
 * You may obtain a copy of the License at
 *
 * http://www.apache.org/licenses/LICENSE-2.0
 *
 * Unless required by applicable law or agreed to in writing, software
 * distributed under the License is distributed on an AS IS BASIS,
 * WITHOUT WARRANTIES OR CONDITIONS OF ANY KIND, either express or implied.
 * See the License for the specific language governing permissions and
 * limitations under the License.
 */

using System;
using System.Collections.Generic;

namespace ElmSharp
{
    /// <summary>
    /// The FlipSelector is a widget to show a set of text items, one at a time, with the same sheet switching style as the clock widget when one changes the current displaying sheet.
    /// </summary>
    /// <since_tizen> preview </since_tizen>
    public class FlipSelector : Layout
    {
        SmartEvent _selected;
        SmartEvent _overflowed;
        SmartEvent _underflowed;

        /// <summary>
        /// Creates and initializes a new instance of the FlipSelector.
        /// </summary>
<<<<<<< HEAD
        /// <param name="parent">Parent EvasObject </param>
=======
        /// <param name="parent">Parent EvasObject.</param>
>>>>>>> 2c5f8d6f
        /// <since_tizen> preview </since_tizen>
        public FlipSelector(EvasObject parent) : base(parent)
        {
            _selected = new SmartEvent(this, Handle, "selected");
            _overflowed = new SmartEvent(this, Handle, "overflowed");
            _underflowed = new SmartEvent(this, Handle, "underflowed");

            _selected.On += SelectedChanged;
            _overflowed.On += OverflowedChanged;
            _underflowed.On += UnderflowedChanged;
        }

        /// <summary>
        /// Selected will be triggered when selected.
        /// </summary>
        /// <since_tizen> preview </since_tizen>
        public event EventHandler Selected;
        /// <summary>
        /// Overflowed will be triggered when overflowed.
        /// </summary>
        /// <since_tizen> preview </since_tizen>
        public event EventHandler Overflowed;
        /// <summary>
        /// Underflowed will be triggered when underflowed.
        /// </summary>
        /// <since_tizen> preview </since_tizen>
        public event EventHandler Underflowed;

        /// <summary>
        /// Sets or gets the interval on time updates for a user mouse button to hold on the flip selector widget.
        /// </summary>
        /// <since_tizen> preview </since_tizen>
        public double Interval
        {
            get
            {
                return Interop.Elementary.elm_flipselector_first_interval_get(Handle);
            }
            set
            {
                Interop.Elementary.elm_flipselector_first_interval_set(Handle, value);
            }
        }


        /// <summary>
        /// Gets the currently selected item in the flip selector widget.
        /// </summary>
        /// <since_tizen> preview </since_tizen>
        public FlipSelectorItem SelectedItem
        {
            get
            {
                IntPtr handle = Interop.Elementary.elm_flipselector_selected_item_get(Handle);
                return ItemObject.GetItemByHandle(handle) as FlipSelectorItem;
            }
        }

        /// <summary>
        /// Gets the first item in the given flip selector widget's list of items.
        /// </summary>
        /// <since_tizen> preview </since_tizen>
        public FlipSelectorItem FirstItem
        {
            get
            {
                IntPtr handle = Interop.Elementary.elm_flipselector_first_item_get(Handle);
                return ItemObject.GetItemByHandle(handle) as FlipSelectorItem;
            }
        }

        /// <summary>
        /// Gets the last item in the given flip selector widget's list of items.
        /// </summary>
        /// <since_tizen> preview </since_tizen>
        public FlipSelectorItem LastItem
        {
            get
            {
                IntPtr handle = Interop.Elementary.elm_flipselector_last_item_get(Handle);
                return ItemObject.GetItemByHandle(handle) as FlipSelectorItem;
            }
        }

        /// <summary>
        /// Appends the (text) item to the flip selector widget.
        /// </summary>
        /// <param name="text">text value</param>
        /// <returns>
        /// A handle to the item added, or null on errors.
        /// </returns>
        /// <remarks>
        /// The widget's list of labels to show will be appended with the given value. If the user wishes so, a callback function pointer can be passed, which will get called when the same item is selected.
        /// </remarks>
        /// <since_tizen> preview </since_tizen>
        public FlipSelectorItem Append(string text)
        {
            FlipSelectorItem item = new FlipSelectorItem(text);
            item.Handle = Interop.Elementary.elm_flipselector_item_append(Handle, text, null, (IntPtr)item.Id);
            return item;
        }

        /// <summary>
        /// Prepends the (text) item to a flip selector widget.
        /// </summary>
        /// <param name="text">Prepend text</param>
        /// <returns>A handle to the item added, or null on errors.</returns>
        /// <remarks>
        /// The widget's list of labels to show will be prepended with the given value. If the user wishes so, a callback function pointer can be passed, which will get called when the same item is selected.
        /// </remarks>
        /// <since_tizen> preview </since_tizen>
        public FlipSelectorItem Prepend(string text)
        {
            FlipSelectorItem item = new FlipSelectorItem(text);
            item.Handle = Interop.Elementary.elm_flipselector_item_prepend(Handle, text, null, (IntPtr)item.Id);
            return item;
        }

        /// <summary>
        /// To remove the given item.
        /// </summary>
<<<<<<< HEAD
        /// <param name="item">FlipSelector's item</param>
=======
        /// <param name="item">FlipSelector's item.</param>
>>>>>>> 2c5f8d6f
        /// <since_tizen> preview </since_tizen>
        public void Remove(FlipSelectorItem item)
        {
            if (item as FlipSelectorItem != null)
                item.Delete();
        }

        /// <summary>
        /// Programmatically select the next item of the flip selector widget.
        /// </summary>
        /// <remarks>
        /// The selection will be animated. Also, if it reaches the beginning of its list of member items, it will continue with the last one backwards.
        /// </remarks>
        /// <since_tizen> preview </since_tizen>
        public void Next()
        {
            Interop.Elementary.elm_flipselector_flip_next(Handle);
        }

        /// <summary>
        /// Programmatically select the previous item of the flip selector widget.
        /// </summary>
        /// <since_tizen> preview </since_tizen>
        public void Prev()
        {
            Interop.Elementary.elm_flipselector_flip_prev(Handle);
        }

        /// <summary>
        /// Creates a widget handle.
        /// </summary>
<<<<<<< HEAD
        /// <param name="parent">Parent EvasObject</param>
        /// <returns>Handle IntPtr</returns>
=======
        /// <param name="parent">Parent EvasObject.</param>
        /// <returns>Handle IntPtr.</returns>
>>>>>>> 2c5f8d6f
        /// <since_tizen> preview </since_tizen>
        protected override IntPtr CreateHandle(EvasObject parent)
        {
            return Interop.Elementary.elm_flipselector_add(parent.Handle);
        }

        void SelectedChanged(object sender, EventArgs e)
        {
            SelectedItem?.SendSelected();
            Selected?.Invoke(this, EventArgs.Empty);
        }

        void OverflowedChanged(object sender, EventArgs e)
        {
            Overflowed?.Invoke(this, e);
        }

        void UnderflowedChanged(object sender, EventArgs e)
        {
            Underflowed?.Invoke(this, e);
        }
    }
}<|MERGE_RESOLUTION|>--- conflicted
+++ resolved
@@ -32,11 +32,7 @@
         /// <summary>
         /// Creates and initializes a new instance of the FlipSelector.
         /// </summary>
-<<<<<<< HEAD
-        /// <param name="parent">Parent EvasObject </param>
-=======
         /// <param name="parent">Parent EvasObject.</param>
->>>>>>> 2c5f8d6f
         /// <since_tizen> preview </since_tizen>
         public FlipSelector(EvasObject parent) : base(parent)
         {
@@ -158,11 +154,7 @@
         /// <summary>
         /// To remove the given item.
         /// </summary>
-<<<<<<< HEAD
-        /// <param name="item">FlipSelector's item</param>
-=======
         /// <param name="item">FlipSelector's item.</param>
->>>>>>> 2c5f8d6f
         /// <since_tizen> preview </since_tizen>
         public void Remove(FlipSelectorItem item)
         {
@@ -194,13 +186,8 @@
         /// <summary>
         /// Creates a widget handle.
         /// </summary>
-<<<<<<< HEAD
-        /// <param name="parent">Parent EvasObject</param>
-        /// <returns>Handle IntPtr</returns>
-=======
         /// <param name="parent">Parent EvasObject.</param>
         /// <returns>Handle IntPtr.</returns>
->>>>>>> 2c5f8d6f
         /// <since_tizen> preview </since_tizen>
         protected override IntPtr CreateHandle(EvasObject parent)
         {
