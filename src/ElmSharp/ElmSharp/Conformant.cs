--- conflicted
+++ resolved
@@ -29,13 +29,8 @@
         /// <summary>
         /// Creates and initializes a new instance of the Conformant class.
         /// </summary>
-<<<<<<< HEAD
-        /// <param name="parent">The parent is a given container which will be attached by Conformant
-        /// as a child.It's <see cref="EvasObject"/> type.</param>
-=======
         /// <param name="parent">The parent is a given container, which will be attached by Conformant
         /// as a child. It's <see cref="EvasObject"/> type.</param>
->>>>>>> 2c5f8d6f
         /// <since_tizen> preview </since_tizen>
         public Conformant(Window parent) : base(parent)
         {
@@ -47,13 +42,8 @@
         /// <summary>
         /// Creates a widget handle.
         /// </summary>
-<<<<<<< HEAD
-        /// <param name="parent">Parent EvasObject</param>
-        /// <returns>Handle IntPtr</returns>
-=======
         /// <param name="parent">Parent EvasObject.</param>
         /// <returns>Handle IntPtr.</returns>
->>>>>>> 2c5f8d6f
         /// <since_tizen> preview </since_tizen>
         protected override IntPtr CreateHandle(EvasObject parent)
         {
