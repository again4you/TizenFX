/*
 * Copyright (c) 2016 Samsung Electronics Co., Ltd All Rights Reserved
 *
 * Licensed under the Apache License, Version 2.0 (the License);
 * you may not use this file except in compliance with the License.
 * You may obtain a copy of the License at
 *
 * http://www.apache.org/licenses/LICENSE-2.0
 *
 * Unless required by applicable law or agreed to in writing, software
 * distributed under the License is distributed on an AS IS BASIS,
 * WITHOUT WARRANTIES OR CONDITIONS OF ANY KIND, either express or implied.
 * See the License for the specific language governing permissions and
 * limitations under the License.
 */

using System;

namespace ElmSharp
{
    /// <summary>
    /// It inherits System.EventArgs.
    /// Event ColorChanged of the ColorSelector contains ColorChangedEventArgs as a parameter.
    /// Refer to <see cref="ColorSelector"/>type.
    /// </summary>
    /// <since_tizen> preview </since_tizen>
    public class ColorChangedEventArgs : EventArgs
    {
        /// <summary>
        /// Gets an old color in the color changed event.
        /// </summary>
        /// <since_tizen> preview </since_tizen>
        public Color OldColor { get; private set; }

        /// <summary>
        /// Gets a new color in the color changed event.
        /// </summary>
        /// <since_tizen> preview </since_tizen>
        public Color NewColor { get; private set; }

        /// <summary>
        /// Creates and initializes a new instance of the ColorChangedEventArgs class.
        /// </summary>
<<<<<<< HEAD
        /// <param name="oldColor">old color</param>
        /// <param name="newColor">new color</param>
=======
        /// <param name="oldColor">Old color.</param>
        /// <param name="newColor">New color.</param>
>>>>>>> 2c5f8d6f
        /// <since_tizen> preview </since_tizen>
        public ColorChangedEventArgs(Color oldColor, Color newColor)
        {
            this.OldColor = oldColor;
            this.NewColor = newColor;
        }
    }
}<|MERGE_RESOLUTION|>--- conflicted
+++ resolved
@@ -41,13 +41,8 @@
         /// <summary>
         /// Creates and initializes a new instance of the ColorChangedEventArgs class.
         /// </summary>
-<<<<<<< HEAD
-        /// <param name="oldColor">old color</param>
-        /// <param name="newColor">new color</param>
-=======
         /// <param name="oldColor">Old color.</param>
         /// <param name="newColor">New color.</param>
->>>>>>> 2c5f8d6f
         /// <since_tizen> preview </since_tizen>
         public ColorChangedEventArgs(Color oldColor, Color newColor)
         {
