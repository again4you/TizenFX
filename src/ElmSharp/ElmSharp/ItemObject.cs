--- conflicted
+++ resolved
@@ -143,13 +143,8 @@
         /// <summary>
         /// Sets a content of an object item and deletes the old content.
         /// </summary>
-<<<<<<< HEAD
-        /// <param name="part">The content part name (null for the default content)</param>
-        /// <param name="content">The content of the object item</param>
-=======
         /// <param name="part">The content part name (null for the default content).</param>
         /// <param name="content">The content of the object item.</param>
->>>>>>> 2c5f8d6f
         /// <since_tizen> preview </since_tizen>
         public void SetPartContent(string part, EvasObject content)
         {
@@ -160,13 +155,8 @@
         /// Sets a content of the object item.
         /// </summary>
         /// <param name="part">The content part name (null for the default content)</param>
-<<<<<<< HEAD
-        /// <param name="content">The content of the object item</param>
-        /// <param name="preserveOldContent">judge whether delete old content</param>
-=======
         /// <param name="content">The content of the object item.</param>
         /// <param name="preserveOldContent">Judge whether to delete the old content.</param>
->>>>>>> 2c5f8d6f
         /// <since_tizen> preview </since_tizen>
         public void SetPartContent(string part, EvasObject content, bool preserveOldContent)
         {
@@ -182,13 +172,8 @@
         /// <summary>
         /// Sets the label of the object item.
         /// </summary>
-<<<<<<< HEAD
-        /// <param name="part">The text part name (null for the default label)</param>
-        /// <param name="text">Text of the label</param>
-=======
         /// <param name="part">The text part name (null for the default label).</param>
         /// <param name="text">Text of the label.</param>
->>>>>>> 2c5f8d6f
         /// <since_tizen> preview </since_tizen>
         public void SetPartText(string part, string text)
         {
@@ -209,13 +194,8 @@
         /// <summary>
         /// Sets the color of the object item.
         /// </summary>
-<<<<<<< HEAD
-        /// <param name="part">The text part name (null for the default label)</param>
-        /// <param name="color">the color</param>
-=======
         /// <param name="part">The text part name (null for the default label).</param>
         /// <param name="color">The color.</param>
->>>>>>> 2c5f8d6f
         /// <since_tizen> preview </since_tizen>
         public void SetPartColor(string part, Color color)
         {
@@ -228,13 +208,8 @@
         /// <summary>
         /// Gets the color of the object item.
         /// </summary>
-<<<<<<< HEAD
-        /// <param name="part">The text part name (null for the default label)</param>
-        /// <returns>the color of object item</returns>
-=======
         /// <param name="part">The text part name (null for the default label).</param>
         /// <returns>The color of an object item.</returns>
->>>>>>> 2c5f8d6f
         /// <since_tizen> preview </since_tizen>
         public Color GetPartColor(string part)
         {
@@ -246,11 +221,7 @@
         /// <summary>
         /// Deletes the color of the object item.
         /// </summary>
-<<<<<<< HEAD
-        /// <param name="part">The text part name</param>
-=======
         /// <param name="part">The text part name.</param>
->>>>>>> 2c5f8d6f
         /// <since_tizen> preview </since_tizen>
         public void DeletePartColor(string part)
         {
