--- conflicted
+++ resolved
@@ -112,11 +112,7 @@
     /// <summary>
     /// The EcoreEvent is a class to help create events that are being notified of events.
     /// </summary>
-<<<<<<< HEAD
-    /// <typeparam name="TEventArgs">Kinds of EventArgs</typeparam>
-=======
     /// <typeparam name="TEventArgs">Kinds of EventArgs.</typeparam>
->>>>>>> 2c5f8d6f
     /// <since_tizen> preview </since_tizen>
     public class EcoreEvent<TEventArgs> : IDisposable where TEventArgs : EventArgs
     {
