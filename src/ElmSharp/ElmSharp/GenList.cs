/*
 * Copyright (c) 2016 Samsung Electronics Co., Ltd All Rights Reserved
 *
 * Licensed under the Apache License, Version 2.0 (the License);
 * you may not use this file except in compliance with the License.
 * You may obtain a copy of the License at
 *
 * http://www.apache.org/licenses/LICENSE-2.0
 *
 * Unless required by applicable law or agreed to in writing, software
 * distributed under the License is distributed on an AS IS BASIS,
 * WITHOUT WARRANTIES OR CONDITIONS OF ANY KIND, either express or implied.
 * See the License for the specific language governing permissions and
 * limitations under the License.
 */

using System;
using System.Collections.Generic;

namespace ElmSharp
{
    /// <summary>
    /// Enumeration for setting the genlist item types.
    /// </summary>
    /// <since_tizen> preview </since_tizen>
    public enum GenListItemType
    {
        /// <summary>
        /// If Normal is set, then this item is a normal item.
        /// </summary>
        Normal = 0,

        /// <summary>
        /// If Tree is set, then this item is displayed as an item that is able to expand and have child items.
        /// </summary>
        Tree = (1 << 0),

        /// <summary>
        /// If Group is set, then this item is a group index item that is displayed at the top until the next group comes.
        /// </summary>
        Group = (1 << 1),
    }

    /// <summary>
    /// Enumeration for setting the genlist's resizing behavior, transverse axis scrolling, and items cropping.
    /// </summary>
    /// <since_tizen> preview </since_tizen>
    public enum GenListMode
    {
        /// <summary>
        /// The genlist won't set any of its size hints to inform how a possible container should resize it.
        /// Then, if it's not created as a "resize object", it might end up with zeroed dimensions.
        /// The genlist will respect the container's geometry,and if any of its items won't fit into its transverse axis, one won't be able to scroll it in that direction.
        /// </summary>
        Compress = 0,

        /// <summary>
        /// This is the same as Compress, with the exception that if any of its items won't fit into its transverse axis, one will be able to scroll it in that direction.
        /// </summary>
        Scroll,

        /// <summary>
        /// Sets a minimum size hint on the genlist object, so that containers may respect it (and resize itself to fit the child properly).
        /// More specifically, a minimum size hint will be set for its transverse axis, so that the largest item in that direction fits well.
        /// This is naturally bound by the genlist object's maximum size hints, set externally.
        /// </summary>
        Limit,

        /// <summary>
        /// Besides setting a minimum size on the transverse axis, just like on Limit, the genlist will set a minimum size on the longitudinal axis, trying to reserve space to all its children to be visible at a time.
        /// This is naturally bound by the genlist object's maximum size hints, set externally.
        /// </summary>
        Expand
    }

    /// <summary>
    /// It inherits System.EventArgs.
    /// It contains an item which is <see cref="GenListItem"/> type.
    /// All events of the GenList contain GenListItemEventArgs as a parameter.
    /// </summary>
    /// <since_tizen> preview </since_tizen>
    public class GenListItemEventArgs : EventArgs
    {
        /// <summary>
        /// Gets or sets the genlist item. The return type is <see cref="GenListItem"/>.
        /// </summary>
        /// <since_tizen> preview </since_tizen>
        public GenListItem Item { get; set; }

        internal static GenListItemEventArgs CreateFromSmartEvent(IntPtr data, IntPtr obj, IntPtr info)
        {
            GenListItem item = ItemObject.GetItemByHandle(info) as GenListItem;
            return new GenListItemEventArgs() { Item = item };
        }
    }

    /// <summary>
    /// Enumeration for defining where to position the item in the genlist.
    /// </summary>
    /// <since_tizen> preview </since_tizen>
    public enum ScrollToPosition
    {
        /// <summary>
        /// Scrolls to nowhere.
        /// </summary>
        None = 0,

        /// <summary>
        /// Scrolls to the nearest viewport.
        /// </summary>
        In = (1 << 0),

        /// <summary>
        /// Scrolls to the top of the viewport.
        /// </summary>
        Top = (1 << 1),

        /// <summary>
        /// Scrolls to the middle of the viewport.
        /// </summary>
        Middle = (1 << 2),

        /// <summary>
        /// Scrolls to the bottom of the viewport.
        /// </summary>
        Bottom = (1 << 3)
    }

    /// <summary>
    /// It inherits <see cref="Layout"/>.
    /// The GenList is a widget that aims to have a more expansive list than the simple <see cref="List"/> in ElmSharp that could have more flexible items and allow many more entries while still being fast and low on memory usage.
    /// At the same time it was also made to be able to do tree structures.
    /// But the price to pay is more complex when it comes to usage.
    /// If all you want is a simple list with icons and a single text, use <see cref="List"/> widget.
    /// </summary>
    /// <since_tizen> preview </since_tizen>
    public class GenList : Layout
    {
        HashSet<GenListItem> _children = new HashSet<GenListItem>();

        SmartEvent<GenListItemEventArgs> _selected;
        SmartEvent<GenListItemEventArgs> _unselected;
        SmartEvent<GenListItemEventArgs> _activated;
        SmartEvent<GenListItemEventArgs> _pressed;
        SmartEvent<GenListItemEventArgs> _released;
        SmartEvent<GenListItemEventArgs> _doubleClicked;
        SmartEvent<GenListItemEventArgs> _expanded;
        SmartEvent<GenListItemEventArgs> _realized;
        SmartEvent<GenListItemEventArgs> _unrealized;
        SmartEvent<GenListItemEventArgs> _longpressed;
        SmartEvent<GenListItemEventArgs> _moved;
        SmartEvent<GenListItemEventArgs> _movedAfter;
        SmartEvent<GenListItemEventArgs> _movedBefore;
        SmartEvent _scrollAnimationStarted;
        SmartEvent _scrollAnimationStopped;
        SmartEvent _changed;

        /// <summary>
        /// Creates and initializes a new instance of the GenList class.
        /// </summary>
<<<<<<< HEAD
        /// <param name="parent">The parent is a given container which will be attached by GenList as a child. It's <see cref="EvasObject"/> type.</param>
=======
        /// <param name="parent">The parent is a given container, which will be attached by GenList as a child. It's <see cref="EvasObject"/> type.</param>
>>>>>>> 2c5f8d6f
        /// <since_tizen> preview </since_tizen>
        public GenList(EvasObject parent) : base(parent)
        {
        }

        /// <summary>
        /// Creates and initializes a new instance of the GenList class.
        /// </summary>
        /// <since_tizen> preview </since_tizen>
        protected GenList() : base()
        {
        }

        /// <summary>
        /// Gets or sets whether the homogeneous mode is enabled.
        /// </summary>
        /// <remarks>
        /// If true, the genlist items will have the same height and width.
        /// </remarks>
        /// <since_tizen> preview </since_tizen>
        public bool Homogeneous
        {
            get
            {
                return Interop.Elementary.elm_genlist_homogeneous_get(RealHandle);
            }
            set
            {
                Interop.Elementary.elm_genlist_homogeneous_set(RealHandle, value);
            }
        }

        /// <summary>
        /// Gets or sets the horizontal stretching mode. This mode used for sizing items horizontally.
        /// The default value is <see cref="GenListMode.Scroll"/>, which means that if the items are too wide to fit, the scroller scrolls horizontally.
        /// If set to <see cref="GenListMode.Compress"/>, means that the item width is fixed (restricted to a minimum) to the list width when calculating its size in order to allow the height to be calculated based on it.
        /// If set to <see cref="GenListMode.Limit"/>, means that items are expanded to the viewport width and limited to that size.
        /// If set to <see cref="GenListMode.Expand"/>, means that genlist try to reserve space to all its items to be visible at a time.
        /// </summary>
        /// <remarks>
        /// Compress makes the genlist resize slower, as it recalculates every item height again whenever the list width changes.
        /// The homogeneous mode is so that all items in the genlist are of the same width/height. With Compress, the genlist items are initialized fast.
        /// However, there are no subobjects in the genlist, which can be on the flying resizable (such as TEXTBLOCK).
        /// If so, then some dynamic resizable objects in the genlist would not be diplayed properly.
        /// </remarks>
        /// <since_tizen> preview </since_tizen>
        public GenListMode ListMode
        {
            get
            {
                return (GenListMode)Interop.Elementary.elm_genlist_mode_get(RealHandle);
            }
            set
            {
                Interop.Elementary.elm_genlist_mode_set(RealHandle, (int)value);
            }
        }

        /// <summary>
        /// Gets the first item in the genlist.
        /// </summary>
        /// <since_tizen> preview </since_tizen>
        public GenListItem FirstItem
        {
            get
            {
                IntPtr handle = Interop.Elementary.elm_genlist_first_item_get(RealHandle);
                return ItemObject.GetItemByHandle(handle) as GenListItem;
            }
        }

        /// <summary>
        /// Gets the last item in the genlist.
        /// </summary>
        /// <since_tizen> preview </since_tizen>
        public GenListItem LastItem
        {
            get
            {
                IntPtr handle = Interop.Elementary.elm_genlist_last_item_get(RealHandle);
                return ItemObject.GetItemByHandle(handle) as GenListItem;
            }
        }

        /// <summary>
        /// Gets or sets the reorder mode.
        /// After turning on the reorder mode, longpress on a normal item triggers reordering of the item.
        /// You can move the item up and down. However, reordering does not work with group items.
        /// </summary>
        /// <since_tizen> preview </since_tizen>
        public bool ReorderMode
        {
            get
            {
                return Interop.Elementary.elm_genlist_reorder_mode_get(RealHandle);
            }
            set
            {
                Interop.Elementary.elm_genlist_reorder_mode_set(RealHandle, value);
            }
        }

        /// <summary>
        /// Gets or sets the maximum number of items within an item block.
        /// </summary>
        /// <since_tizen> preview </since_tizen>
        public int BlockCount
        {
            get
            {
                return Interop.Elementary.elm_genlist_block_count_get(RealHandle);
            }
            set
            {
                Interop.Elementary.elm_genlist_block_count_set(RealHandle, value);
            }
        }

        /// <summary>
        /// Gets or sets whether the genlist items should be highlighted when an item is selected.
        /// </summary>
        /// <since_tizen> preview </since_tizen>
        public bool IsHighlight
        {
            get
            {
                return Interop.Elementary.elm_genlist_highlight_mode_get(RealHandle);
            }
            set
            {
                Interop.Elementary.elm_genlist_highlight_mode_set(RealHandle, value);
            }
        }

        /// <summary>
        /// Gets or sets the timeout in seconds for the longpress event.
        /// </summary>
        /// <since_tizen> preview </since_tizen>
        public double LongPressTimeout
        {
            get
            {
                return Interop.Elementary.elm_genlist_longpress_timeout_get(RealHandle);
            }
            set
            {
                Interop.Elementary.elm_genlist_longpress_timeout_set(RealHandle, value);
            }
        }

        /// <summary>
        /// Gets or sets the focus upon the items selection mode.
        /// </summary>
        /// <remarks>
        /// When enabled, every selection of an item inside <see cref="GenList"/> will automatically set focus to its first focusable widget from the left.
        /// This is true of course, if the selection was made by clicking an unfocusable area in an item or selecting it with a key movement.
        /// Clicking on a focusable widget inside an item will couse this particular item to get focus as usual.
        /// </remarks>
        /// <since_tizen> preview </since_tizen>
        public bool FocusOnSelection
        {
            get
            {
                return Interop.Elementary.elm_genlist_focus_on_selection_get(RealHandle);
            }
            set
            {
                Interop.Elementary.elm_genlist_focus_on_selection_set(RealHandle, value);
            }
        }

        /// <summary>
        /// Gets or sets whether to enable multi-selection in the genlist.
        /// </summary>
        /// <since_tizen> preview </since_tizen>
        public bool IsMultiSelection
        {
            get
            {
                return Interop.Elementary.elm_genlist_multi_select_get(RealHandle);
            }
            set
            {
                Interop.Elementary.elm_genlist_multi_select_set(RealHandle, value);
            }
        }

        /// <summary>
        /// Gets the selected item in a given GenList widget.
        /// </summary>
        /// <since_tizen> preview </since_tizen>
        public GenListItem SelectedItem
        {
            get
            {
                IntPtr handle = Interop.Elementary.elm_genlist_selected_item_get(RealHandle);
                return ItemObject.GetItemByHandle(handle) as GenListItem;
            }
        }

        /// <summary>
        /// Gets or sets the genlist select mode by <see cref="GenItemSelectionMode"/>.
        /// </summary>
        /// <since_tizen> preview </since_tizen>
        public GenItemSelectionMode SelectionMode
        {
            get
            {
                return (GenItemSelectionMode)Interop.Elementary.elm_genlist_select_mode_get(RealHandle);
            }
            set
            {
                Interop.Elementary.elm_genlist_select_mode_set(RealHandle, (int)value);
            }
        }

        /// <summary>
        /// Gets the count of items in a this genlist widget.
        /// </summary>
        /// <since_tizen> preview </since_tizen>
        public int Count
        {
            get
            {
                return Interop.Elementary.elm_genlist_items_count(RealHandle);
            }
        }

        /// <summary>
        /// ItemSelected is raised when a new genlist item is selected.
        /// </summary>
        /// <since_tizen> preview </since_tizen>
        public event EventHandler<GenListItemEventArgs> ItemSelected;

        /// <summary>
        /// ItemUnselected is raised when the genlist item is unselected.
        /// </summary>
        /// <since_tizen> preview </since_tizen>
        public event EventHandler<GenListItemEventArgs> ItemUnselected;

        /// <summary>
        /// ItemPressed is raised when a new genlist item is pressed.
        /// </summary>
        /// <since_tizen> preview </since_tizen>
        public event EventHandler<GenListItemEventArgs> ItemPressed;

        /// <summary>
        /// ItemReleased is raised when a new genlist item is released.
        /// </summary>
        /// <since_tizen> preview </since_tizen>
        public event EventHandler<GenListItemEventArgs> ItemReleased;

        /// <summary>
        /// ItemActivated is raised when a new genlist item is double-clicked or pressed (enter|return|spacebar).
        /// </summary>
        /// <since_tizen> preview </since_tizen>
        public event EventHandler<GenListItemEventArgs> ItemActivated;

        /// <summary>
        /// ItemDoubleClicked is raised when a new genlist item is double-clicked.
        /// </summary>
        /// <since_tizen> preview </since_tizen>
        public event EventHandler<GenListItemEventArgs> ItemDoubleClicked;

        /// <summary>
        /// ItemExpanded is raised when a new genlist item is indicated to expand.
        /// </summary>
        /// <since_tizen> preview </since_tizen>
        public event EventHandler<GenListItemEventArgs> ItemExpanded;

        /// <summary>
        /// ItemRealized is raised when a new genlist item is created as a real object.
        /// </summary>
        /// <since_tizen> preview </since_tizen>
        public event EventHandler<GenListItemEventArgs> ItemRealized;

        /// <summary>
        /// ItemUnrealized is raised when a new genlist item is unrealized.
        /// After calling unrealize, the item's content objects are deleted, and the item object itself is deleted or is put into a floating cache.
        /// </summary>
        /// <since_tizen> preview </since_tizen>
        public event EventHandler<GenListItemEventArgs> ItemUnrealized;

        /// <summary>
        /// ItemLongPressed is raised when a genlist item is pressed for a certain amount of time. By default, it's 1 second.
        /// </summary>
        /// <since_tizen> preview </since_tizen>
        public event EventHandler<GenListItemEventArgs> ItemLongPressed;

        /// <summary>
        /// ItemMoved is raised when a genlist item is moved in the reorder mode.
        /// </summary>
        /// <since_tizen> preview </since_tizen>
        public event EventHandler<GenListItemEventArgs> ItemMoved;

        /// <summary>
        /// ItemMovedAfter is raised when a genlist item is moved after another item in the reorder mode.
        /// To get the relative previous item, use <see cref="GenListItem.Previous"/>.
        /// </summary>
        /// <since_tizen> preview </since_tizen>
        public event EventHandler<GenListItemEventArgs> ItemMovedAfter;

        /// <summary>
        /// ItemMovedBefore is raised when a genlist item is moved before another item in the reorder mode.
        /// To get the relative next item, use <see cref="GenListItem.Next"/>.
        /// </summary>
        /// <since_tizen> preview </since_tizen>
        public event EventHandler<GenListItemEventArgs> ItemMovedBefore;

        /// <summary>
        /// Changed is raised when the genlist has changed.
        /// </summary>
        /// <since_tizen> preview </since_tizen>
        public event EventHandler Changed
        {
            add { _changed.On += value; }
            remove { _changed.On -= value; }
        }

        /// <summary>
        /// ScrollAnimationStarted is raised when the scrolling animation has started.
        /// </summary>
        /// <since_tizen> preview </since_tizen>
        public event EventHandler ScrollAnimationStarted
        {
            add { _scrollAnimationStarted.On += value; }
            remove { _scrollAnimationStarted.On -= value; }
        }

        /// <summary>
        /// ScrollAnimationStopped is raised when the scrolling animation has stopped.
        /// </summary>
        /// <since_tizen> preview </since_tizen>
        public event EventHandler ScrollAnimationStopped
        {
            add { _scrollAnimationStopped.On += value; }
            remove { _scrollAnimationStopped.On -= value; }
        }

        /// <summary>
        /// Appends a new item to the end of a given GenList widget.
        /// </summary>
        /// <param name="itemClass">The itemClass defines how to display the data.</param>
        /// <param name="data">The item data.</param>
        /// <returns>Return a newly added genlist item that contains the data and itemClass.</returns>
        /// <seealso cref="GenItemClass"/>
        /// <seealso cref="GenListItem"/>
        /// <since_tizen> preview </since_tizen>
        public GenListItem Append(GenItemClass itemClass, object data)
        {
            return Append(itemClass, data, GenListItemType.Normal);
        }

        /// <summary>
        /// Appends a new item with <see cref="GenListItemType"/> to the end of a given GenList widget.
        /// </summary>
        /// <param name="itemClass">The itemClass defines how to display the data.</param>
        /// <param name="data">The item data.</param>
        /// <param name="type">The genlist item type.</param>
<<<<<<< HEAD
        /// <returns>Return a new added genlist item that contains data and itemClass.</returns>
=======
        /// <returns>Return a newly added genlist item that contains the data and itemClass.</returns>
>>>>>>> 2c5f8d6f
        /// <since_tizen> preview </since_tizen>
        public GenListItem Append(GenItemClass itemClass, object data, GenListItemType type)
        {
            return Append(itemClass, data, type, null);
        }

        /// <summary>
        /// Appends a new item with <see cref="GenListItemType"/> to the end of a given GenList widget or the end of the children list, if the parent is given.
        /// </summary>
        /// <param name="itemClass">The itemClass defines how to display the data.</param>
        /// <param name="data">The item data.</param>
        /// <param name="type">The genlist item type.</param>
        /// <param name="parent">The parent item, otherwise null if there is no parent item.</param>
<<<<<<< HEAD
        /// <returns>Return a new added genlist item that contains data and itemClass.</returns>
=======
        /// <returns>Return a newly added genlist item that contains the data and itemClass.</returns>
>>>>>>> 2c5f8d6f
        /// <since_tizen> preview </since_tizen>
        public GenListItem Append(GenItemClass itemClass, object data, GenListItemType type, GenListItem parent)
        {
            GenListItem item = new GenListItem(data, itemClass);
            IntPtr handle = Interop.Elementary.elm_genlist_item_append(RealHandle, itemClass.UnmanagedPtr, (IntPtr)item.Id, parent, (int)type, null, (IntPtr)item.Id);
            item.Handle = handle;
            AddInternal(item);
            return item;
        }

        /// <summary>
        /// Prepends a new item to the beginning of a given GenList widget.
        /// </summary>
        /// <param name="itemClass">The itemClass defines how to display the data.</param>
        /// <param name="data">The item data.</param>
<<<<<<< HEAD
        /// <returns>Return a new added genlist item that contains data and itemClass.</returns>
=======
        /// <returns>Return a newly added genlist item that contains data and itemClass.</returns>
>>>>>>> 2c5f8d6f
        /// <since_tizen> preview </since_tizen>
        public GenListItem Prepend(GenItemClass itemClass, object data)
        {
            return Prepend(itemClass, data, GenListItemType.Normal);
        }

        /// <summary>
        /// Prepends a new item with <see cref="GenListItemType"/> to the beginning of a given genlist widget.
        /// </summary>
        /// <param name="itemClass">The itemClass defines how to display the data.</param>
        /// <param name="data">The item data.</param>
        /// <param name="type">The genlist item type.</param>
<<<<<<< HEAD
        /// <returns>Return a new added genlist item that contains data and itemClass.</returns>
=======
        /// <returns>Return a newly added genlist item that contains data and itemClass.</returns>
>>>>>>> 2c5f8d6f
        /// <since_tizen> preview </since_tizen>
        public GenListItem Prepend(GenItemClass itemClass, object data, GenListItemType type)
        {
            return Prepend(itemClass, data, type, null);
        }

        /// <summary>
        /// Prepends a new item with <see cref="GenListItemType"/> to the beginning of a given GenList widget or the beginning of the children list, if the parent is given.
        /// </summary>
        /// <param name="itemClass">The itemClass defines how to display the data.</param>
        /// <param name="data">The item data.</param>
        /// <param name="type">The genlist item type.</param>
        /// <param name="parent">The parent item, otherwise null if there is no parent item.</param>
<<<<<<< HEAD
        /// <returns>Return a new added genlist item that contains data and itemClass.</returns>
=======
        /// <returns>Return a newly added genlist item that contains the data and itemClass.</returns>
>>>>>>> 2c5f8d6f
        /// <since_tizen> preview </since_tizen>
        public GenListItem Prepend(GenItemClass itemClass, object data, GenListItemType type, GenListItem parent)
        {
            GenListItem item = new GenListItem(data, itemClass);
            IntPtr handle = Interop.Elementary.elm_genlist_item_prepend(RealHandle, itemClass.UnmanagedPtr, (IntPtr)item.Id, parent, (int)type, null, (IntPtr)item.Id);
            item.Handle = handle;
            AddInternal(item);
            return item;
        }

        /// <summary>
        /// Inserts an item before another item in a genlist widget.
        /// It is the same tree level or group as the item before which it is inserted.????
        /// </summary>
        /// <param name="itemClass">The itemClass defines how to display the data.</param>
        /// <param name="data">The item data.</param>
        /// <param name="before">The item before which to place this new one.</param>
<<<<<<< HEAD
        /// <returns>Return a new added genlist item that contains data and itemClass.</returns>
=======
        /// <returns>Return a newly added genlist item that contains data and itemClass.</returns>
>>>>>>> 2c5f8d6f
        /// <since_tizen> preview </since_tizen>
        public GenListItem InsertBefore(GenItemClass itemClass, object data, GenListItem before)
        {
            return InsertBefore(itemClass, data, before, GenListItemType.Normal);
        }

        /// <summary>
        /// Inserts an item with <see cref="GenListItemType"/> before another item in a GenList widget.
        /// It is the same tree level or group as the item before which it is inserted.
        /// </summary>
        /// <param name="itemClass">The itemClass defines how to display the data.</param>
        /// <param name="data">The item data.</param>
        /// <param name="before">The item before which to place this new one.</param>
        /// <param name="type">The genlist item type.</param>
<<<<<<< HEAD
        /// <returns>Return a new added genlist item that contains data and itemClass.</returns>
=======
        /// <returns>Return a newly added genlist item that contains data and itemClass.</returns>
>>>>>>> 2c5f8d6f
        /// <since_tizen> preview </since_tizen>
        public GenListItem InsertBefore(GenItemClass itemClass, object data, GenListItem before, GenListItemType type)
        {
            return InsertBefore(itemClass, data, before, type, null);
        }

        /// <summary>
        /// Inserts an item with <see cref="GenListItemType"/> before another item under a parent in a GenList widget.
        /// </summary>
        /// <param name="itemClass">The itemClass defines how to display the data.</param>
        /// <param name="data">The item data.</param>
        /// <param name="before">The item before which to place this new one.</param>
        /// <param name="type">The genlist item type.</param>
        /// <param name="parent">The parent item, otherwise null if there is no parent item.</param>
<<<<<<< HEAD
        /// <returns>Return a new added genlist item that contains data and itemClass.</returns>
=======
        /// <returns>Return a newly added genlist item that contains data and itemClass.</returns>
>>>>>>> 2c5f8d6f
        /// <since_tizen> preview </since_tizen>
        public GenListItem InsertBefore(GenItemClass itemClass, object data, GenListItem before, GenListItemType type, GenListItem parent)
        {
            GenListItem item = new GenListItem(data, itemClass);
            // insert before the `before` list item
            IntPtr handle = Interop.Elementary.elm_genlist_item_insert_before(
                RealHandle, // genlist handle
                itemClass.UnmanagedPtr, // item class
                (IntPtr)item.Id, // data
                parent, // parent
                before, // before
                (int)type, // item type
                null, // select callback
                (IntPtr)item.Id); // callback data
            item.Handle = handle;
            AddInternal(item);
            return item;
        }

        /// <summary>
        /// Inserts an item with <see cref="GenListItemType"/> after another item under a parent in a GenList widget.
        /// </summary>
        /// <param name="itemClass">The itemClass defines how to display the data.</param>
        /// <param name="data">The item data.</param>
        /// <param name="after">The item after which to place this new one.</param>
        /// <param name="type">The genlist item type.</param>
        /// <param name="parent">The parent item, otherwise null if there is no parent item.</param>
<<<<<<< HEAD
        /// <returns>Return a new added genlist item that contains data and itemClass.</returns>
=======
        /// <returns>Return a newly added genlist item that contains data and itemClass.</returns>
>>>>>>> 2c5f8d6f
        /// <since_tizen> preview </since_tizen>
        public GenListItem InsertAfter(GenItemClass itemClass, object data, GenListItem after, GenListItemType type, GenListItem parent)
        {
            GenListItem item = new GenListItem(data, itemClass);
            // insert before the `before` list item
            IntPtr handle = Interop.Elementary.elm_genlist_item_insert_before(
                RealHandle, // genlist handle
                itemClass.UnmanagedPtr, // item class
                (IntPtr)item.Id, // data
                parent, // parent
                after, // after
                (int)type, // item type
                null, // select callback
                (IntPtr)item.Id); // callback data
            item.Handle = handle;
            AddInternal(item);
            return item;
        }

        /// <summary>
        /// Inserts an item in a GenList widget using a user-defined sort function.
        /// </summary>
        /// <param name="itemClass">The itemClass defines how to display the data.</param>
        /// <param name="data">The item data.</param>
        /// <param name="comparison">User-defined comparison function that defines the sort order based on the genlist item and its data.</param>
        /// <param name="type">The genlist item type.</param>
        /// <param name="parent">The parent item, otherwise null if there is no parent item.</param>
<<<<<<< HEAD
        /// <returns>Return a genlist item that contains data and itemClass.</returns>
=======
        /// <returns>Return a genlist item that contains the data and itemClass.</returns>
>>>>>>> 2c5f8d6f
        /// <since_tizen> preview </since_tizen>
        public GenListItem InsertSorted(GenItemClass itemClass, object data, Comparison<object> comparison, GenListItemType type, GenListItem parent)
        {
            GenListItem item = new GenListItem(data, itemClass);

            Interop.Elementary.Eina_Compare_Cb compareCallback = (handle1, handle2) =>
            {
                GenListItem first = (ItemObject.GetItemByHandle(handle1) as GenListItem) ?? item;
                GenListItem second = (ItemObject.GetItemByHandle(handle2) as GenListItem) ?? item;
                return comparison(first.Data, second.Data);
            };

            IntPtr handle = Interop.Elementary.elm_genlist_item_sorted_insert(
                RealHandle, // genlist handle
                itemClass.UnmanagedPtr, // item clas
                (IntPtr)item.Id, // data
                parent, // parent
                (int)type, // item type
                compareCallback, // compare callback
                null, //select callback
                (IntPtr)item.Id); // callback data
            item.Handle = handle;
            AddInternal(item);
            return item;
        }

        /// <summary>
        /// Shows the given item with the position type in a genlist.
        /// When animated is true, the genlist will jump to the given item and display it (by animatedly scrolling), if it is not fully visible. This may use animation and take sometime.
        /// When animated is false, the genlist will jump to the given item and display it (by jumping to that position), if it is not fully visible.
        /// </summary>
        /// <param name="item">The item to display.</param>
        /// <param name="position">The position to show the given item to <see cref="ScrollToPosition"/>.</param>
        /// <param name="animated">The animated indicates how to display the item, by scrolling or by jumping.</param>
        /// <since_tizen> preview </since_tizen>
        public void ScrollTo(GenListItem item, ScrollToPosition position, bool animated)
        {
            if (animated)
            {
                Interop.Elementary.elm_genlist_item_bring_in(item.Handle, (Interop.Elementary.Elm_Genlist_Item_Scrollto_Type)position);
            }
            else
            {
                Interop.Elementary.elm_genlist_item_show(item.Handle, (Interop.Elementary.Elm_Genlist_Item_Scrollto_Type)position);
            }
        }

        /// <summary>
        /// Updates the content of all the realized items.
        /// This updates all the realized items by calling all <see cref="GenItemClass"/> again to get the content, text, and states.
        /// Use this when the original item data has changed and the changes are desired to reflect.
        /// To update just one item, use <see cref="GenListItem.Update"/>.
        /// </summary>
        /// <seealso cref="GenListItem.Update"/>
        /// <since_tizen> preview </since_tizen>
        public void UpdateRealizedItems()
        {
            Interop.Elementary.elm_genlist_realized_items_update(RealHandle);
        }

        /// <summary>
        /// Removes all the items from a given genlist widget.
        /// This removes (and deletes) all items in the object, making it empty.
        /// To delete just one item, use <see cref="ItemObject.Delete"/>.
        /// </summary>
        /// <seealso cref="ItemObject.Delete"/>
        /// <since_tizen> preview </since_tizen>
        public void Clear()
        {
            Interop.Elementary.elm_genlist_clear(RealHandle);
        }

        /// <summary>
        /// Gets the item that is at the X, Y canvas coordinates.
        /// </summary>
        /// <param name="x">The input X-coordinate.</param>
        /// <param name="y">The input Y-coordinate.</param>
        /// <param name="pos">The position relative to the item returned here.
        ///  -1, 0, or 1 depending on whether the coordinate is on the upper portion of that item (-1), in the middle section (0), or on the lower part (1).
        /// </param>
<<<<<<< HEAD
        /// <returns></returns>
=======
        /// <returns>The item at the given coordinates.</returns>
>>>>>>> 2c5f8d6f
        /// <since_tizen> preview </since_tizen>
        public GenListItem GetItemByPosition(int x, int y, out int pos)
        {
            IntPtr handle = Interop.Elementary.elm_genlist_at_xy_item_get(RealHandle, x, y, out pos);
            return ItemObject.GetItemByHandle(handle) as GenListItem;
        }

        /// <summary>
        /// Gets the nth item in a given genlist widget, placed at position nth, in its internal items list.
        /// </summary>
        /// <param name="index">The number of the item to grab (0 being the first).</param>
        /// <returns></returns>
        /// <since_tizen> preview </since_tizen>
        public GenListItem GetItemByIndex(int index)
        {
            IntPtr handle = Interop.Elementary.elm_genlist_nth_item_get(RealHandle, index);
            return ItemObject.GetItemByHandle(handle) as GenListItem;
        }

        /// <summary>
        /// The callback of the Unrealized event.
        /// </summary>
        /// <since_tizen> preview </since_tizen>
        protected override void OnRealized()
        {
            base.OnRealized();
            ListMode = GenListMode.Compress;
            InitializeSmartEvent();
        }

        /// <summary>
        /// Creates a widget handle.
        /// </summary>
<<<<<<< HEAD
        /// <param name="parent">Parent EvasObject</param>
        /// <returns>Handle IntPtr</returns>
=======
        /// <param name="parent">Parent EvasObject.</param>
        /// <returns>Handle IntPtr.</returns>
>>>>>>> 2c5f8d6f
        /// <since_tizen> preview </since_tizen>
        protected override IntPtr CreateHandle(EvasObject parent)
        {
            IntPtr handle = Interop.Elementary.elm_layout_add(parent.Handle);
            Interop.Elementary.elm_layout_theme_set(handle, "layout", "elm_widget", "default");

            RealHandle = Interop.Elementary.elm_genlist_add(handle);
            Interop.Elementary.elm_object_part_content_set(handle, "elm.swallow.content", RealHandle);

            return handle;
        }

        void InitializeSmartEvent()
        {
            _selected = new SmartEvent<GenListItemEventArgs>(this, this.RealHandle, "selected", GenListItemEventArgs.CreateFromSmartEvent);
            _unselected = new SmartEvent<GenListItemEventArgs>(this, this.RealHandle, "unselected", GenListItemEventArgs.CreateFromSmartEvent);
            _activated = new SmartEvent<GenListItemEventArgs>(this, this.RealHandle, "activated", GenListItemEventArgs.CreateFromSmartEvent);
            _pressed = new SmartEvent<GenListItemEventArgs>(this, this.RealHandle, "pressed", GenListItemEventArgs.CreateFromSmartEvent);
            _released = new SmartEvent<GenListItemEventArgs>(this, this.RealHandle, "released", GenListItemEventArgs.CreateFromSmartEvent);
            _doubleClicked = new SmartEvent<GenListItemEventArgs>(this, this.RealHandle, "clicked,double", GenListItemEventArgs.CreateFromSmartEvent);
            _expanded = new SmartEvent<GenListItemEventArgs>(this, this.RealHandle, "expanded", GenListItemEventArgs.CreateFromSmartEvent);
            _realized = new SmartEvent<GenListItemEventArgs>(this, this.RealHandle, "realized", GenListItemEventArgs.CreateFromSmartEvent);
            _unrealized = new SmartEvent<GenListItemEventArgs>(this, this.RealHandle, "unrealized", GenListItemEventArgs.CreateFromSmartEvent);
            _longpressed = new SmartEvent<GenListItemEventArgs>(this, this.RealHandle, "longpressed", GenListItemEventArgs.CreateFromSmartEvent);
            _moved = new SmartEvent<GenListItemEventArgs>(this, this.RealHandle, "moved", GenListItemEventArgs.CreateFromSmartEvent);
            _movedAfter = new SmartEvent<GenListItemEventArgs>(this, this.RealHandle, "moved,after", GenListItemEventArgs.CreateFromSmartEvent);
            _movedBefore = new SmartEvent<GenListItemEventArgs>(this, this.RealHandle, "moved,before", GenListItemEventArgs.CreateFromSmartEvent);
            _scrollAnimationStarted = new SmartEvent(this, this.RealHandle, "scroll,anim,start");
            _scrollAnimationStopped = new SmartEvent(this, this.RealHandle, "scroll,anim,stop");
            _changed = new SmartEvent(this, this.RealHandle, "changed");

            _selected.On += (s, e) => { if (e.Item != null) ItemSelected?.Invoke(this, e); };
            _unselected.On += (s, e) => { if (e.Item != null) ItemUnselected?.Invoke(this, e); };
            _activated.On += (s, e) => { if (e.Item != null) ItemActivated?.Invoke(this, e); };
            _pressed.On += (s, e) => { if (e.Item != null) ItemPressed?.Invoke(this, e); };
            _released.On += (s, e) => { if (e.Item != null) ItemReleased?.Invoke(this, e); };
            _doubleClicked.On += (s, e) => { if (e.Item != null) ItemDoubleClicked?.Invoke(this, e); };
            _expanded.On += (s, e) => { if (e.Item != null) ItemExpanded?.Invoke(this, e); };
            _realized.On += (s, e) => { if (e.Item != null) ItemRealized?.Invoke(this, e); };
            _unrealized.On += (s, e) => { if (e.Item != null) ItemUnrealized?.Invoke(this, e); };
            _longpressed.On += (s, e) => { if (e.Item != null) ItemLongPressed?.Invoke(this, e); };
            _moved.On += (s, e) => { if (e.Item != null) ItemMoved?.Invoke(this, e); };
            _movedAfter.On += (s, e) => { if (e.Item != null) ItemMovedAfter?.Invoke(this, e); };
            _movedBefore.On += (s, e) => { if (e.Item != null) ItemMovedBefore?.Invoke(this, e); };
        }

        void AddInternal(GenListItem item)
        {
            _children.Add(item);
            item.Deleted += Item_Deleted;
        }

        void Item_Deleted(object sender, EventArgs e)
        {
            _children.Remove((GenListItem)sender);
        }
    }
}<|MERGE_RESOLUTION|>--- conflicted
+++ resolved
@@ -158,11 +158,7 @@
         /// <summary>
         /// Creates and initializes a new instance of the GenList class.
         /// </summary>
-<<<<<<< HEAD
-        /// <param name="parent">The parent is a given container which will be attached by GenList as a child. It's <see cref="EvasObject"/> type.</param>
-=======
         /// <param name="parent">The parent is a given container, which will be attached by GenList as a child. It's <see cref="EvasObject"/> type.</param>
->>>>>>> 2c5f8d6f
         /// <since_tizen> preview </since_tizen>
         public GenList(EvasObject parent) : base(parent)
         {
@@ -522,11 +518,7 @@
         /// <param name="itemClass">The itemClass defines how to display the data.</param>
         /// <param name="data">The item data.</param>
         /// <param name="type">The genlist item type.</param>
-<<<<<<< HEAD
-        /// <returns>Return a new added genlist item that contains data and itemClass.</returns>
-=======
         /// <returns>Return a newly added genlist item that contains the data and itemClass.</returns>
->>>>>>> 2c5f8d6f
         /// <since_tizen> preview </since_tizen>
         public GenListItem Append(GenItemClass itemClass, object data, GenListItemType type)
         {
@@ -540,11 +532,7 @@
         /// <param name="data">The item data.</param>
         /// <param name="type">The genlist item type.</param>
         /// <param name="parent">The parent item, otherwise null if there is no parent item.</param>
-<<<<<<< HEAD
-        /// <returns>Return a new added genlist item that contains data and itemClass.</returns>
-=======
         /// <returns>Return a newly added genlist item that contains the data and itemClass.</returns>
->>>>>>> 2c5f8d6f
         /// <since_tizen> preview </since_tizen>
         public GenListItem Append(GenItemClass itemClass, object data, GenListItemType type, GenListItem parent)
         {
@@ -560,11 +548,7 @@
         /// </summary>
         /// <param name="itemClass">The itemClass defines how to display the data.</param>
         /// <param name="data">The item data.</param>
-<<<<<<< HEAD
-        /// <returns>Return a new added genlist item that contains data and itemClass.</returns>
-=======
         /// <returns>Return a newly added genlist item that contains data and itemClass.</returns>
->>>>>>> 2c5f8d6f
         /// <since_tizen> preview </since_tizen>
         public GenListItem Prepend(GenItemClass itemClass, object data)
         {
@@ -577,11 +561,7 @@
         /// <param name="itemClass">The itemClass defines how to display the data.</param>
         /// <param name="data">The item data.</param>
         /// <param name="type">The genlist item type.</param>
-<<<<<<< HEAD
-        /// <returns>Return a new added genlist item that contains data and itemClass.</returns>
-=======
         /// <returns>Return a newly added genlist item that contains data and itemClass.</returns>
->>>>>>> 2c5f8d6f
         /// <since_tizen> preview </since_tizen>
         public GenListItem Prepend(GenItemClass itemClass, object data, GenListItemType type)
         {
@@ -595,11 +575,7 @@
         /// <param name="data">The item data.</param>
         /// <param name="type">The genlist item type.</param>
         /// <param name="parent">The parent item, otherwise null if there is no parent item.</param>
-<<<<<<< HEAD
-        /// <returns>Return a new added genlist item that contains data and itemClass.</returns>
-=======
         /// <returns>Return a newly added genlist item that contains the data and itemClass.</returns>
->>>>>>> 2c5f8d6f
         /// <since_tizen> preview </since_tizen>
         public GenListItem Prepend(GenItemClass itemClass, object data, GenListItemType type, GenListItem parent)
         {
@@ -617,11 +593,7 @@
         /// <param name="itemClass">The itemClass defines how to display the data.</param>
         /// <param name="data">The item data.</param>
         /// <param name="before">The item before which to place this new one.</param>
-<<<<<<< HEAD
-        /// <returns>Return a new added genlist item that contains data and itemClass.</returns>
-=======
         /// <returns>Return a newly added genlist item that contains data and itemClass.</returns>
->>>>>>> 2c5f8d6f
         /// <since_tizen> preview </since_tizen>
         public GenListItem InsertBefore(GenItemClass itemClass, object data, GenListItem before)
         {
@@ -636,11 +608,7 @@
         /// <param name="data">The item data.</param>
         /// <param name="before">The item before which to place this new one.</param>
         /// <param name="type">The genlist item type.</param>
-<<<<<<< HEAD
-        /// <returns>Return a new added genlist item that contains data and itemClass.</returns>
-=======
         /// <returns>Return a newly added genlist item that contains data and itemClass.</returns>
->>>>>>> 2c5f8d6f
         /// <since_tizen> preview </since_tizen>
         public GenListItem InsertBefore(GenItemClass itemClass, object data, GenListItem before, GenListItemType type)
         {
@@ -655,11 +623,7 @@
         /// <param name="before">The item before which to place this new one.</param>
         /// <param name="type">The genlist item type.</param>
         /// <param name="parent">The parent item, otherwise null if there is no parent item.</param>
-<<<<<<< HEAD
-        /// <returns>Return a new added genlist item that contains data and itemClass.</returns>
-=======
         /// <returns>Return a newly added genlist item that contains data and itemClass.</returns>
->>>>>>> 2c5f8d6f
         /// <since_tizen> preview </since_tizen>
         public GenListItem InsertBefore(GenItemClass itemClass, object data, GenListItem before, GenListItemType type, GenListItem parent)
         {
@@ -687,11 +651,7 @@
         /// <param name="after">The item after which to place this new one.</param>
         /// <param name="type">The genlist item type.</param>
         /// <param name="parent">The parent item, otherwise null if there is no parent item.</param>
-<<<<<<< HEAD
-        /// <returns>Return a new added genlist item that contains data and itemClass.</returns>
-=======
         /// <returns>Return a newly added genlist item that contains data and itemClass.</returns>
->>>>>>> 2c5f8d6f
         /// <since_tizen> preview </since_tizen>
         public GenListItem InsertAfter(GenItemClass itemClass, object data, GenListItem after, GenListItemType type, GenListItem parent)
         {
@@ -719,11 +679,7 @@
         /// <param name="comparison">User-defined comparison function that defines the sort order based on the genlist item and its data.</param>
         /// <param name="type">The genlist item type.</param>
         /// <param name="parent">The parent item, otherwise null if there is no parent item.</param>
-<<<<<<< HEAD
-        /// <returns>Return a genlist item that contains data and itemClass.</returns>
-=======
         /// <returns>Return a genlist item that contains the data and itemClass.</returns>
->>>>>>> 2c5f8d6f
         /// <since_tizen> preview </since_tizen>
         public GenListItem InsertSorted(GenItemClass itemClass, object data, Comparison<object> comparison, GenListItemType type, GenListItem parent)
         {
@@ -804,11 +760,7 @@
         /// <param name="pos">The position relative to the item returned here.
         ///  -1, 0, or 1 depending on whether the coordinate is on the upper portion of that item (-1), in the middle section (0), or on the lower part (1).
         /// </param>
-<<<<<<< HEAD
-        /// <returns></returns>
-=======
         /// <returns>The item at the given coordinates.</returns>
->>>>>>> 2c5f8d6f
         /// <since_tizen> preview </since_tizen>
         public GenListItem GetItemByPosition(int x, int y, out int pos)
         {
@@ -842,13 +794,8 @@
         /// <summary>
         /// Creates a widget handle.
         /// </summary>
-<<<<<<< HEAD
-        /// <param name="parent">Parent EvasObject</param>
-        /// <returns>Handle IntPtr</returns>
-=======
         /// <param name="parent">Parent EvasObject.</param>
         /// <returns>Handle IntPtr.</returns>
->>>>>>> 2c5f8d6f
         /// <since_tizen> preview </since_tizen>
         protected override IntPtr CreateHandle(EvasObject parent)
         {
