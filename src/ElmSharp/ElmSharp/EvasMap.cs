/*
 * Copyright (c) 2016 Samsung Electronics Co., Ltd All Rights Reserved
 *
 * Licensed under the Apache License, Version 2.0 (the License);
 * you may not use this file except in compliance with the License.
 * You may obtain a copy of the License at
 *
 * http://www.apache.org/licenses/LICENSE-2.0
 *
 * Unless required by applicable law or agreed to in writing, software
 * distributed under the License is distributed on an AS IS BASIS,
 * WITHOUT WARRANTIES OR CONDITIONS OF ANY KIND, either express or implied.
 * See the License for the specific language governing permissions and
 * limitations under the License.
 */

using System;

namespace ElmSharp
{
    /// <summary>
    /// The EvasMap is an opaque handle to map points.
    /// </summary>
    /// <since_tizen> preview </since_tizen>
    public class EvasMap
    {
        IntPtr _evasMap;
        bool _ownership;

        /// <summary>
        /// Creates and initializes a new instance of the EvasMap class.
        /// </summary>
        /// <param name="count">The number of points in the map</param>
        /// <since_tizen> preview </since_tizen>
        public EvasMap(int count)
        {
            _evasMap = Interop.Evas.evas_map_new(count);
            _ownership = true;
        }

        internal EvasMap(IntPtr handle)
        {
            _evasMap = handle;
            _ownership = false;
        }

        /// <summary>
        /// Destructor for the EvasMap class.
        /// </summary>
        ~EvasMap()
        {
            if (_ownership)
            {
                Interop.Evas.evas_map_free(_evasMap);
            }
        }

        internal IntPtr Handle
        {
            get
            {
                return _evasMap;
            }
        }

        /// <summary>
        /// Gets or sets the flag of the object to move synchronization for map rendering.
        /// </summary>
        /// <since_tizen> preview </since_tizen>
        public bool IsMoveSync
        {
            get
            {
                return Interop.Evas.evas_map_util_object_move_sync_get(_evasMap);
            }
            set
            {
                Interop.Evas.evas_map_util_object_move_sync_set(_evasMap, value);
            }
        }

        /// <summary>
        /// Populates the source and destination map points to exactly match the object.
        /// </summary>
<<<<<<< HEAD
        /// <param name="obj">The object to use unmapped geometry to populate map coordinates</param>
=======
        /// <param name="obj">The object to use unmapped geometry to populate the map coordinates.</param>
>>>>>>> 2c5f8d6f
        /// <since_tizen> preview </since_tizen>
        public void PopulatePoints(EvasObject obj)
        {
            Interop.Evas.evas_map_util_points_populate_from_object_full(_evasMap, obj, 0);
        }

        /// <summary>
        /// Populates the source and destination map points to exactly match the object.
        /// </summary>
        /// <param name="obj">The object to use unmapped geometry to populate the map coordinates.</param>
        /// <param name="z">
        /// The point Z-coordinate hint (pre-perspective transform). This value is used for all the four points.
        /// </param>
        /// <since_tizen> preview </since_tizen>
        public void PopulatePoints(EvasObject obj, int z)
        {
            Interop.Evas.evas_map_util_points_populate_from_object_full(_evasMap, obj, z);
        }

        /// <summary>
        /// Populates the source and destination map points to match the given geometry.
        /// </summary>
<<<<<<< HEAD
        /// <param name="geometry">The geometry value contains X coordinate,Y coordinate,the width and height to use to calculate second and third points</param>
        /// <param name="z">The Z coordinate hint (pre-perspective transform) This value is used for all four points.</param>
=======
        /// <param name="geometry">The geometry value contains X-coordinate, Y-coordinate, the width and height to use, to calculate the second and third points.</param>
        /// <param name="z">The Z-coordinate hint (pre-perspective transform) This value is used for all the four points.</param>
>>>>>>> 2c5f8d6f
        /// <since_tizen> preview </since_tizen>
        public void PopulatePoints(Rect geometry, int z)
        {
            Interop.Evas.evas_map_util_points_populate_from_geometry(_evasMap, geometry.X, geometry.Y, geometry.Width, geometry.Height, z);
        }

        /// <summary>
        /// Rotates the map.
        /// </summary>
<<<<<<< HEAD
        /// <param name="degrees">The abount of degrees from 0.0 to 360.0 to rotate</param>
        /// <param name="cx">rotation's center horizontal position.</param>
        /// <param name="cy">rotation's center vertical position.</param>
=======
        /// <param name="degrees">The abount of degrees from 0.0 to 360.0 to rotate.</param>
        /// <param name="cx">The rotation's center horizontal position.</param>
        /// <param name="cy">The rotation's center vertical position.</param>
>>>>>>> 2c5f8d6f
        /// <since_tizen> preview </since_tizen>
        public void Rotate(double degrees, int cx, int cy)
        {
            Interop.Evas.evas_map_util_rotate(_evasMap, degrees, cx, cy);
        }

        /// <summary>
        /// Rotates the map around 3 axes in 3D.
        /// </summary>
<<<<<<< HEAD
        /// <param name="dx">The amount of degrees from 0.0 to 360.0 to rotate around X axis</param>
        /// <param name="dy">The amount of degrees from 0.0 to 360.0 to rotate around Y axis</param>
        /// <param name="dz">The amount of degrees from 0.0 to 360.0 to rotate around Z axis</param>
        /// <param name="cx">The rotation's center horizontal position</param>
        /// <param name="cy">The rotation's center vertical position</param>
        /// <param name="cz">The rotation's center depth position</param>
=======
        /// <param name="dx">The amount of degrees from 0.0 to 360.0 to rotate around the X-axis.</param>
        /// <param name="dy">The amount of degrees from 0.0 to 360.0 to rotate around the Y-axis.</param>
        /// <param name="dz">The amount of degrees from 0.0 to 360.0 to rotate around the Z-axis.</param>
        /// <param name="cx">The rotation's center horizontal position.</param>
        /// <param name="cy">The rotation's center vertical position.</param>
        /// <param name="cz">The rotation's center depth position.</param>
>>>>>>> 2c5f8d6f
        /// <since_tizen> preview </since_tizen>
        public void Rotate3D(double dx, double dy, double dz, int cx, int cy, int cz)
        {
            Interop.Evas.evas_map_util_3d_rotate(_evasMap, dx, dy, dz, cx, cy, cz);
        }

        /// <summary>
        /// Changes the map point's coordinate.
        /// </summary>
<<<<<<< HEAD
        /// <param name="idx">The index of point to change ,this must be smaller than map size.</param>
        /// <param name="point">3D Point coordinate</param>
=======
        /// <param name="idx">The index of point to change, this must be smaller than the map size.</param>
        /// <param name="point">The 3D point coordinate.</param>
>>>>>>> 2c5f8d6f
        /// <since_tizen> preview </since_tizen>
        public void SetPointCoordinate(int idx, Point3D point)
        {
            Interop.Evas.evas_map_point_coord_set(_evasMap, idx, point.X, point.Y, point.Z);
        }

        /// <summary>
        /// Gets the map point's coordinate.
        /// </summary>
<<<<<<< HEAD
        /// <param name="idx">The index of point to change ,this must be smaller than map size.</param>
        /// <returns>The coordinates of the given point in the map.</returns>
=======
        /// <param name="idx">The index of point to change, this must be smaller than the map size.</param>
        /// <returns>The coordinates of a given point in the map.</returns>
>>>>>>> 2c5f8d6f
        /// <since_tizen> preview </since_tizen>
        public Point3D GetPointCoordinate(int idx)
        {
            Point3D point;
            Interop.Evas.evas_map_point_coord_get(_evasMap, idx, out point.X, out point.Y, out point.Z);
            return point;
        }

        /// <summary>
        /// Changes the map to apply the given zooming.
        /// </summary>
<<<<<<< HEAD
        /// <param name="x">The horizontal zoom to use</param>
        /// <param name="y">The vertical zoom to use</param>
        /// <param name="cx">The zooming center horizontal position</param>
        /// <param name="cy">The zooming center vertical position</param>
=======
        /// <param name="x">The horizontal zoom to use.</param>
        /// <param name="y">The vertical zoom to use.</param>
        /// <param name="cx">The zooming center horizontal position.</param>
        /// <param name="cy">The zooming center vertical position.</param>
>>>>>>> 2c5f8d6f
        /// <since_tizen> preview </since_tizen>
        public void Zoom(double x, double y, int cx, int cy)
        {
            Interop.Evas.evas_map_util_zoom(_evasMap, x, y, cx, cy);
        }
    }
}<|MERGE_RESOLUTION|>--- conflicted
+++ resolved
@@ -82,11 +82,7 @@
         /// <summary>
         /// Populates the source and destination map points to exactly match the object.
         /// </summary>
-<<<<<<< HEAD
-        /// <param name="obj">The object to use unmapped geometry to populate map coordinates</param>
-=======
         /// <param name="obj">The object to use unmapped geometry to populate the map coordinates.</param>
->>>>>>> 2c5f8d6f
         /// <since_tizen> preview </since_tizen>
         public void PopulatePoints(EvasObject obj)
         {
@@ -109,13 +105,8 @@
         /// <summary>
         /// Populates the source and destination map points to match the given geometry.
         /// </summary>
-<<<<<<< HEAD
-        /// <param name="geometry">The geometry value contains X coordinate,Y coordinate,the width and height to use to calculate second and third points</param>
-        /// <param name="z">The Z coordinate hint (pre-perspective transform) This value is used for all four points.</param>
-=======
         /// <param name="geometry">The geometry value contains X-coordinate, Y-coordinate, the width and height to use, to calculate the second and third points.</param>
         /// <param name="z">The Z-coordinate hint (pre-perspective transform) This value is used for all the four points.</param>
->>>>>>> 2c5f8d6f
         /// <since_tizen> preview </since_tizen>
         public void PopulatePoints(Rect geometry, int z)
         {
@@ -125,15 +116,9 @@
         /// <summary>
         /// Rotates the map.
         /// </summary>
-<<<<<<< HEAD
-        /// <param name="degrees">The abount of degrees from 0.0 to 360.0 to rotate</param>
-        /// <param name="cx">rotation's center horizontal position.</param>
-        /// <param name="cy">rotation's center vertical position.</param>
-=======
         /// <param name="degrees">The abount of degrees from 0.0 to 360.0 to rotate.</param>
         /// <param name="cx">The rotation's center horizontal position.</param>
         /// <param name="cy">The rotation's center vertical position.</param>
->>>>>>> 2c5f8d6f
         /// <since_tizen> preview </since_tizen>
         public void Rotate(double degrees, int cx, int cy)
         {
@@ -143,21 +128,12 @@
         /// <summary>
         /// Rotates the map around 3 axes in 3D.
         /// </summary>
-<<<<<<< HEAD
-        /// <param name="dx">The amount of degrees from 0.0 to 360.0 to rotate around X axis</param>
-        /// <param name="dy">The amount of degrees from 0.0 to 360.0 to rotate around Y axis</param>
-        /// <param name="dz">The amount of degrees from 0.0 to 360.0 to rotate around Z axis</param>
-        /// <param name="cx">The rotation's center horizontal position</param>
-        /// <param name="cy">The rotation's center vertical position</param>
-        /// <param name="cz">The rotation's center depth position</param>
-=======
         /// <param name="dx">The amount of degrees from 0.0 to 360.0 to rotate around the X-axis.</param>
         /// <param name="dy">The amount of degrees from 0.0 to 360.0 to rotate around the Y-axis.</param>
         /// <param name="dz">The amount of degrees from 0.0 to 360.0 to rotate around the Z-axis.</param>
         /// <param name="cx">The rotation's center horizontal position.</param>
         /// <param name="cy">The rotation's center vertical position.</param>
         /// <param name="cz">The rotation's center depth position.</param>
->>>>>>> 2c5f8d6f
         /// <since_tizen> preview </since_tizen>
         public void Rotate3D(double dx, double dy, double dz, int cx, int cy, int cz)
         {
@@ -167,13 +143,8 @@
         /// <summary>
         /// Changes the map point's coordinate.
         /// </summary>
-<<<<<<< HEAD
-        /// <param name="idx">The index of point to change ,this must be smaller than map size.</param>
-        /// <param name="point">3D Point coordinate</param>
-=======
         /// <param name="idx">The index of point to change, this must be smaller than the map size.</param>
         /// <param name="point">The 3D point coordinate.</param>
->>>>>>> 2c5f8d6f
         /// <since_tizen> preview </since_tizen>
         public void SetPointCoordinate(int idx, Point3D point)
         {
@@ -183,13 +154,8 @@
         /// <summary>
         /// Gets the map point's coordinate.
         /// </summary>
-<<<<<<< HEAD
-        /// <param name="idx">The index of point to change ,this must be smaller than map size.</param>
-        /// <returns>The coordinates of the given point in the map.</returns>
-=======
         /// <param name="idx">The index of point to change, this must be smaller than the map size.</param>
         /// <returns>The coordinates of a given point in the map.</returns>
->>>>>>> 2c5f8d6f
         /// <since_tizen> preview </since_tizen>
         public Point3D GetPointCoordinate(int idx)
         {
@@ -201,17 +167,10 @@
         /// <summary>
         /// Changes the map to apply the given zooming.
         /// </summary>
-<<<<<<< HEAD
-        /// <param name="x">The horizontal zoom to use</param>
-        /// <param name="y">The vertical zoom to use</param>
-        /// <param name="cx">The zooming center horizontal position</param>
-        /// <param name="cy">The zooming center vertical position</param>
-=======
         /// <param name="x">The horizontal zoom to use.</param>
         /// <param name="y">The vertical zoom to use.</param>
         /// <param name="cx">The zooming center horizontal position.</param>
         /// <param name="cy">The zooming center vertical position.</param>
->>>>>>> 2c5f8d6f
         /// <since_tizen> preview </since_tizen>
         public void Zoom(double x, double y, int cx, int cy)
         {
