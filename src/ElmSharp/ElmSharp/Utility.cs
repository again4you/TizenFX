--- conflicted
+++ resolved
@@ -113,17 +113,10 @@
         /// <summary>
         /// Sets the Edje text class.
         /// </summary>
-<<<<<<< HEAD
-        /// <param name="textClass">The text class name</param>
-        /// <param name="font">The font name</param>
-        /// <param name="size">The font size</param>
-        /// <returns>True, on success or false, on error</returns>
-=======
         /// <param name="textClass">The text class name.</param>
         /// <param name="font">The font name.</param>
         /// <param name="size">The font size.</param>
         /// <returns>True on success, or False on error.</returns>
->>>>>>> 2c5f8d6f
         /// <since_tizen> preview </since_tizen>
         public static bool SetEdjeTextClass(string textClass, string font, int size)
         {
@@ -133,17 +126,10 @@
         /// <summary>
         /// Gets the Edje text class.
         /// </summary>
-<<<<<<< HEAD
-        /// <param name="textClass">The text class name</param>
-        /// <param name="font">The font name</param>
-        /// <param name="size">The font size</param>
-        /// <returns>True, on success or false, on error</returns>
-=======
         /// <param name="textClass">The text class name.</param>
         /// <param name="font">The font name.</param>
         /// <param name="size">The font size.</param>
         /// <returns>True on success, or False on error.</returns>
->>>>>>> 2c5f8d6f
         /// <since_tizen> preview </since_tizen>
         public static bool GetEdjeTextClass(string textClass, out string font, out int size)
         {
@@ -153,11 +139,7 @@
         /// <summary>
         /// Delete the text class.
         /// </summary>
-<<<<<<< HEAD
-        /// <param name="textClass"></param>
-=======
         /// <param name="textClass">The text class name.</param>
->>>>>>> 2c5f8d6f
         /// <since_tizen> preview </since_tizen>
         public static void DeleteEdjeTextClass(string textClass)
         {
@@ -167,17 +149,10 @@
         /// <summary>
         /// Pre-multiplies the RGB triplet by an alpha factor.
         /// </summary>
-<<<<<<< HEAD
-        /// <param name="alpha">The alpha factor</param>
-        /// <param name="red">The Red component of the color</param>
-        /// <param name="green">The Green component of the color</param>
-        /// <param name="blue">The Blue component of the color</param>
-=======
         /// <param name="alpha">The alpha factor.</param>
         /// <param name="red">The red component of the color.</param>
         /// <param name="green">The green component of the color.</param>
         /// <param name="blue">The blue component of the color.</param>
->>>>>>> 2c5f8d6f
         /// <since_tizen> preview </since_tizen>
         public static void PremulityplyEvasColorByAlpha(int alpha, ref int red, ref int green, ref int blue)
         {
@@ -187,17 +162,10 @@
         /// <summary>
         /// Undoes pre-multiplication of the RGB triplet by an alpha factor.
         /// </summary>
-<<<<<<< HEAD
-        /// <param name="alpha">The alpha factor</param>
-        /// <param name="red">The Red component of the color</param>
-        /// <param name="green">The Green component of the color</param>
-        /// <param name="blue">The Blue component of the color</param>
-=======
         /// <param name="alpha">The alpha factor.</param>
         /// <param name="red">The red component of the color.</param>
         /// <param name="green">The green component of the color.</param>
         /// <param name="blue">The blue component of the color.</param>
->>>>>>> 2c5f8d6f
         /// <since_tizen> preview </since_tizen>
         public static void UnPremulityplyEvasColorByAlpha(int alpha, ref int red, ref int green, ref int blue)
         {
