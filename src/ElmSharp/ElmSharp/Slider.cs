--- conflicted
+++ resolved
@@ -62,11 +62,7 @@
         /// <summary>
         /// Creates and initializes a new instance of the Slider class.
         /// </summary>
-<<<<<<< HEAD
-        /// <param name="parent">The <see cref="EvasObject"/> to which the new Slider will be attached as a child.</param>
-=======
         /// <param name="parent">The <see cref="EvasObject"/> to which the new slider will be attached as a child.</param>
->>>>>>> 2c5f8d6f
         /// <since_tizen> preview </since_tizen>
         public Slider(EvasObject parent) : base(parent)
         {
@@ -339,13 +335,8 @@
         /// <summary>
         /// Creates a widget handle.
         /// </summary>
-<<<<<<< HEAD
-        /// <param name="parent">Parent EvasObject</param>
-        /// <returns>Handle IntPtr</returns>
-=======
         /// <param name="parent">Parent EvasObject.</param>
         /// <returns>Handle IntPtr.</returns>
->>>>>>> 2c5f8d6f
         /// <since_tizen> preview </since_tizen>
         protected override IntPtr CreateHandle(EvasObject parent)
         {
