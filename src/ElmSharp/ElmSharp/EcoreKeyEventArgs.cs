﻿/*
 * Copyright (c) 2016 Samsung Electronics Co., Ltd All Rights Reserved
 *
 * Licensed under the Apache License, Version 2.0 (the License);
 * you may not use this file except in compliance with the License.
 * You may obtain a copy of the License at
 *
 * http://www.apache.org/licenses/LICENSE-2.0
 *
 * Unless required by applicable law or agreed to in writing, software
 * distributed under the License is distributed on an AS IS BASIS,
 * WITHOUT WARRANTIES OR CONDITIONS OF ANY KIND, either express or implied.
 * See the License for the specific language governing permissions and
 * limitations under the License.
 */

using System;
using System.Runtime.InteropServices;

namespace ElmSharp
{
    /// <summary>
    /// It inherits System.EventArgs.
    /// The EcoreKeyEventArgs is an EventArgs to record the Ecore event's key name and key code.
    /// </summary>
    /// <since_tizen> preview </since_tizen>
    public class EcoreKeyEventArgs : EventArgs
    {
        /// <summary>
        /// Gets the KeyName property. The return type is string.
        /// </summary>
        /// <since_tizen> preview </since_tizen>
        public string KeyName { get; private set; }
        /// <summary>
        /// Gets the KeyCode property. The return type is int.
        /// </summary>
        /// <since_tizen> preview </since_tizen>
        public int KeyCode { get; private set; }

        /// <summary>
        /// Creates and initializes a new instance of the EcoreKeyEventArgs class.
        /// </summary>
        /// <param name="data">data</param>
        /// <param name="type">type</param>
<<<<<<< HEAD
        /// <param name="info">information </param>
        /// <returns>new instance of the EcoreKeyEventArgs class</returns>
=======
        /// <param name="info">information</param>
        /// <returns>New instance of the EcoreKeyEventArgs class.</returns>
>>>>>>> 2c5f8d6f
        /// <since_tizen> preview </since_tizen>
        public static EcoreKeyEventArgs Create(IntPtr data, EcoreEventType type, IntPtr info)
        {
            var evt = Marshal.PtrToStructure<EcoreEventKey>(info);
            return new EcoreKeyEventArgs { KeyName = evt.keyname, KeyCode = (int)evt.keycode };
        }

        [StructLayout(LayoutKind.Sequential)]
        struct EcoreEventKey
        {
            public string keyname;
            public string key;
            public string str;
            public string compose;
            public IntPtr window;
            public IntPtr root_window;
            public IntPtr event_window;
            public uint timestamp;
            public uint modifiers;
            public int same_screen;
            public uint keycode;
            public IntPtr data;
            public IntPtr dev;
        }
    }
}<|MERGE_RESOLUTION|>--- conflicted
+++ resolved
@@ -42,13 +42,8 @@
         /// </summary>
         /// <param name="data">data</param>
         /// <param name="type">type</param>
-<<<<<<< HEAD
-        /// <param name="info">information </param>
-        /// <returns>new instance of the EcoreKeyEventArgs class</returns>
-=======
         /// <param name="info">information</param>
         /// <returns>New instance of the EcoreKeyEventArgs class.</returns>
->>>>>>> 2c5f8d6f
         /// <since_tizen> preview </since_tizen>
         public static EcoreKeyEventArgs Create(IntPtr data, EcoreEventType type, IntPtr info)
         {
