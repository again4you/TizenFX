/*
 * Copyright (c) 2016 Samsung Electronics Co., Ltd All Rights Reserved
 *
 * Licensed under the Apache License, Version 2.0 (the License);
 * you may not use this file except in compliance with the License.
 * You may obtain a copy of the License at
 *
 * http://www.apache.org/licenses/LICENSE-2.0
 *
 * Unless required by applicable law or agreed to in writing, software
 * distributed under the License is distributed on an AS IS BASIS,
 * WITHOUT WARRANTIES OR CONDITIONS OF ANY KIND, either express or implied.
 * See the License for the specific language governing permissions and
 * limitations under the License.
 */

using System;
using System.Globalization;

namespace ElmSharp
{
    /// <summary>
    /// The Color is a struct to record the check's state.
    /// </summary>
    /// <since_tizen> preview </since_tizen>
    public struct Color
    {
        readonly int _a;
        readonly int _r;
        readonly int _g;
        readonly int _b;

        readonly Mode _mode;

        enum Mode
        {
            Default,
            Rgb
        }

        /// <summary>
        /// Gets a default Color instance.
        /// </summary>
        /// <remarks>
        /// In the default Color instance, the mode type is default with RGBA all set as -1.
        /// </remarks>
        /// <since_tizen> preview </since_tizen>
        public static Color Default
        {
            get { return new Color(-1, -1, -1, -1, Mode.Default); }
        }

        /// <summary>
        /// Gets whether the Color instance's mode is default or not.
        /// The return type is bool.
        /// </summary>
        /// <since_tizen> preview </since_tizen>
        public bool IsDefault
        {
            get { return _mode == Mode.Default; }
        }

        /// <summary>
        /// Gets the A value of RGBA.
        /// A means the Alpha in color.
        /// </summary>
        /// <since_tizen> preview </since_tizen>
        public int A
        {
            get { return _a; }
        }

        /// <summary>
        /// Gets the R value of RGBA.
        /// R means the Red in color.
        /// </summary>
        /// <since_tizen> preview </since_tizen>
        public int R
        {
            get { return _r; }
        }

        /// <summary>
        /// Gets the G value of RGBA.
        /// G means the Green in color.
        /// </summary>
        /// <since_tizen> preview </since_tizen>
        public int G
        {
            get { return _g; }
        }

        /// <summary>
        /// Gets the B value of RGBA.
        /// B means the Blue in color.
        /// </summary>
        /// <since_tizen> preview </since_tizen>
        public int B
        {
            get { return _b; }
        }

        /// <summary>
        /// Creates and initializes a new instance of the Color class
        /// with RGB parameters.
        /// </summary>
<<<<<<< HEAD
        /// <param name="r">Red of RGB</param>
        /// <param name="g">Green of RGB</param>
        /// <param name="b">Blue of RGB</param>
=======
        /// <param name="r">Red of RGB.</param>
        /// <param name="g">Green of RGB.</param>
        /// <param name="b">Blue of RGB.</param>
>>>>>>> 2c5f8d6f
        /// <since_tizen> preview </since_tizen>
        public Color(int r, int g, int b) : this(r, g, b, 255)
        {
        }

        /// <summary>
        /// Creates and initializes a new instance of the Color class
        /// with RGBA parameters.
        /// </summary>
<<<<<<< HEAD
        /// <param name="r">Red of RGBA</param>
        /// <param name="g">Green of RGBA</param>
        /// <param name="b">Blue of RGBA</param>
        /// <param name="a">Alpha of RGBA</param>
=======
        /// <param name="r">Red of RGBA.</param>
        /// <param name="g">Green of RGBA.</param>
        /// <param name="b">Blue of RGBA.</param>
        /// <param name="a">Alpha of RGBA.</param>
>>>>>>> 2c5f8d6f
        /// <since_tizen> preview </since_tizen>
        public Color(int r, int g, int b, int a) : this(r, g, b, a, Mode.Rgb)
        {
        }

        Color(int r, int g, int b, int a, Mode mode)
        {
            _mode = mode;
            if (mode == Mode.Rgb)
            {
                _r = Clamp(r, 0, 255);
                _g = Clamp(g, 0, 255);
                _b = Clamp(b, 0, 255);
                _a = Clamp(a, 0, 255);
            }
            else // Default
            {
                _r = _g = _b = _a = -1;
            }
        }

        /// <summary>
        /// Returns the hash code for this instance.
        /// </summary>
        /// <returns>A 32-bit signed integer hash code.</returns>
        /// <since_tizen> preview </since_tizen>
        public override int GetHashCode()
        {
            int hashcode = _r.GetHashCode();
            hashcode = (hashcode * 397) ^ _g.GetHashCode();
            hashcode = (hashcode * 397) ^ _b.GetHashCode();
            hashcode = (hashcode * 397) ^ _a.GetHashCode();
            return hashcode;
        }

        /// <summary>
        /// Indicates whether this instance and a specified object are equal.
        /// </summary>
        /// <param name="obj">The object to compare with the current instance.</param>
        /// <returns>
        /// true if the object and this instance are of the same type and represent the same value.
        /// otherwise, false.
        /// </returns>
        /// <since_tizen> preview </since_tizen>
        public override bool Equals(object obj)
        {
            if (obj is Color)
            {
                return EqualsInner(this, (Color)obj);
            }
            return base.Equals(obj);
        }

        /// <summary>
        /// Compares whether the two Color instances are same or not.
        /// </summary>
        /// <param name="a">A Color instance.</param>
        /// <param name="b">A Color instance.</param>
        /// <returns>The result whether the two instances are the same or not.
        /// Return type is bool. If they are same, return true.
        /// </returns>
        /// <since_tizen> preview </since_tizen>
        public static bool operator ==(Color a, Color b)
        {
            if (ReferenceEquals(a, b))
                return true;

            if ((object)a == null || (object)b == null)
                return false;

            return EqualsInner(a, b);
        }

        /// <summary>
        /// Compares whether the two Color instances are different or not.
        /// </summary>
        /// <param name="a">A Color instance.</param>
        /// <param name="b">A Color instance.</param>
        /// <returns>The result whether the two instances are different or not.
        /// Return type is bool. If they are different, return true.
        /// </returns>
        /// <since_tizen> preview </since_tizen>
        public static bool operator !=(Color a, Color b)
        {
            return !(a == b);
        }

        static bool EqualsInner(Color color1, Color color2)
        {
            if (color1._mode == Mode.Default && color2._mode == Mode.Default)
                return true;
            return color1._r == color2._r && color1._g == color2._g && color1._b == color2._b && color1._a == color2._a;
        }

        /// <summary>
        /// Returns the fully qualified type name of this instance.
        /// </summary>
        /// <returns>The fully qualified type name.</returns>
        /// <since_tizen> preview </since_tizen>
        public override string ToString()
        {
            return string.Format(CultureInfo.InvariantCulture, "[Color: R={0}, G={1}, B={2}, A={3}]", R, G, B, A);
        }

        /// <summary>
        /// Gets a Color instance with a hexadecimal string parameter.
        /// </summary>
        /// <param name="hex">Hexadecimal string.</param>
<<<<<<< HEAD
        /// <returns>New instance of Color struct.</returns>
=======
        /// <returns>New instance of the Color struct.</returns>
>>>>>>> 2c5f8d6f
        /// <since_tizen> preview </since_tizen>
        public static Color FromHex(string hex)
        {
            hex = hex.Replace("#", "");
            switch (hex.Length)
            {
                case 3: //#rgb => ffrrggbb
                    hex = string.Format("ff{0}{1}{2}{3}{4}{5}", hex[0], hex[0], hex[1], hex[1], hex[2], hex[2]);
                    break;
                case 4: //#argb => aarrggbb
                    hex = string.Format("{0}{1}{2}{3}{4}{5}{6}{7}", hex[0], hex[0], hex[1], hex[1], hex[2], hex[2], hex[3], hex[3]);
                    break;
                case 6: //#rrggbb => ffrrggbb
                    hex = string.Format("ff{0}", hex);
                    break;
            }
            return FromUint(Convert.ToUInt32(hex.Replace("#", ""), 16));
        }

        /// <summary>
        /// Gets a Color instance with an unsigned integer parameter.
        /// </summary>
        /// <param name="argb">Unsigned integer indicates RGBA.</param>
<<<<<<< HEAD
        /// <returns>New instance of Color struct.</returns>
=======
        /// <returns>New instance of the Color struct.</returns>
>>>>>>> 2c5f8d6f
        /// <since_tizen> preview </since_tizen>
        public static Color FromUint(uint argb)
        {
            return FromRgba((byte)((argb & 0x00ff0000) >> 0x10), (byte)((argb & 0x0000ff00) >> 0x8), (byte)(argb & 0x000000ff), (byte)((argb & 0xff000000) >> 0x18));
        }

        /// <summary>
        /// Gets a Color instance with R,G,B,A parameters.
        /// </summary>
<<<<<<< HEAD
        /// <param name="r">Red in RGBA.</param>
        /// <param name="g">Green in RGBA.</param>
        /// <param name="b">Blue in RGBA.</param>
        /// <param name="a">Alpha in RGBA.</param>
        /// <returns>New instance of Color struct.</returns>
=======
        /// <param name="r">Red of RGBA.</param>
        /// <param name="g">Green of RGBA.</param>
        /// <param name="b">Blue of RGBA.</param>
        /// <param name="a">Alpha of RGBA.</param>
        /// <returns>New instance of the Color struct.</returns>
>>>>>>> 2c5f8d6f
        /// <since_tizen> preview </since_tizen>
        public static Color FromRgba(int r, int g, int b, int a)
        {
            return new Color(r, g, b, a);
        }

        /// <summary>
        /// Gets a Color instance with R,G,B parameters.
        /// </summary>
<<<<<<< HEAD
        /// <param name="r">Red in RGB.</param>
        /// <param name="g">Green in RGB.</param>
        /// <param name="b">Blue in RGB.</param>
        /// <returns>New instance of Color struct.</returns>
=======
        /// <param name="r">Red of RGB.</param>
        /// <param name="g">Green of RGB.</param>
        /// <param name="b">Blue of RGB.</param>
        /// <returns>New instance of the Color struct.</returns>
>>>>>>> 2c5f8d6f
        /// <since_tizen> preview </since_tizen>
        public static Color FromRgb(int r, int g, int b)
        {
            return FromRgba(r, g, b, 255);
        }

        internal static int Clamp(int self, int min, int max)
        {
            return Math.Min(max, Math.Max(self, min));
        }

        #region Color Definitions
        /// <summary>
        /// The Tansparent is a predefined Color instance. It's RGBA value is (0, 0, 0, 0).
        /// </summary>
        /// <since_tizen> preview </since_tizen>
        public static readonly Color Transparent = FromRgba(0, 0, 0, 0);
        /// <summary>
        /// The Aqua is a predefined Color instance. It's RGB value is (0, 255, 255).
        /// </summary>
        /// <since_tizen> preview </since_tizen>
        public static readonly Color Aqua = FromRgb(0, 255, 255);
        /// <summary>
        /// The Black is a predefined Color instance. It's RGB value is (0, 0, 0).
        /// </summary>
        /// <since_tizen> preview </since_tizen>
        public static readonly Color Black = FromRgb(0, 0, 0);
        /// <summary>
        /// The Blue is a predefined Color instance. It's RGB value is (0, 0, 255).
        /// </summary>
        /// <since_tizen> preview </since_tizen>
        public static readonly Color Blue = FromRgb(0, 0, 255);
        /// <summary>
        /// The Fuchsia is a predefined Color instance. It's RGB value is (255, 0, 255).
        /// </summary>
        /// <since_tizen> preview </since_tizen>
        public static readonly Color Fuchsia = FromRgb(255, 0, 255);
        /// <summary>
        /// The Gray is a predefined Color instance. It's RGB value is (128, 128, 128).
        /// </summary>
        /// <since_tizen> preview </since_tizen>
        public static readonly Color Gray = FromRgb(128, 128, 128);
        /// <summary>
        /// The Green is a predefined Color instance. It's RGB value is (0, 128, 0).
        /// </summary>
        /// <since_tizen> preview </since_tizen>
        public static readonly Color Green = FromRgb(0, 128, 0);
        /// <summary>
        /// The Lime is a predefined Color instance. It's RGB value is (0, 255, 0).
        /// </summary>
        /// <since_tizen> preview </since_tizen>
        public static readonly Color Lime = FromRgb(0, 255, 0);
        /// <summary>
        /// The Maroon is a predefined Color instance. It's RGB value is (128, 0, 0).
        /// </summary>
        /// <since_tizen> preview </since_tizen>
        public static readonly Color Maroon = FromRgb(128, 0, 0);
        /// <summary>
        /// The Navy is a predefined Color instance. It's RGB value is (0, 0, 128).
        /// </summary>
        /// <since_tizen> preview </since_tizen>
        public static readonly Color Navy = FromRgb(0, 0, 128);
        /// <summary>
        /// The Olive is a predefined Color instance. It's RGB value is (128, 128, 0).
        /// </summary>
        /// <since_tizen> preview </since_tizen>
        public static readonly Color Olive = FromRgb(128, 128, 0);
        /// <summary>
        /// The Orange is a predefined Color instance. It's RGB value is (255, 165, 0).
        /// </summary>
        /// <since_tizen> preview </since_tizen>
        public static readonly Color Orange = FromRgb(255, 165, 0);
        /// <summary>
        /// The Purple is a predefined Color instance. It's RGB value is (128, 0, 128).
        /// </summary>
        /// <since_tizen> preview </since_tizen>
        public static readonly Color Purple = FromRgb(128, 0, 128);
        /// <summary>
        /// The Pink is a predefined Color instance. It's RGB value is (255, 102, 255).
        /// </summary>
        /// <since_tizen> preview </since_tizen>
        public static readonly Color Pink = FromRgb(255, 102, 255);
        /// <summary>
        /// The Red is a predefined Color instance. It's RGB value is (255, 0, 0).
        /// </summary>
        /// <since_tizen> preview </since_tizen>
        public static readonly Color Red = FromRgb(255, 0, 0);
        /// <summary>
        /// The Silver is a predefined Color instance. It's RGB value is (192, 192, 192).
        /// </summary>
        /// <since_tizen> preview </since_tizen>
        public static readonly Color Silver = FromRgb(192, 192, 192);
        /// <summary>
        /// The Teal is a predefined Color instance. It's RGB value is (0, 128, 128).
        /// </summary>
        /// <since_tizen> preview </since_tizen>
        public static readonly Color Teal = FromRgb(0, 128, 128);
        /// <summary>
        /// The White is a predefined Color instance. It's RGB value is (255, 255, 255).
        /// </summary>
        /// <since_tizen> preview </since_tizen>
        public static readonly Color White = FromRgb(255, 255, 255);
        /// <summary>
        /// The Yellow is a predefined Color instance. It's RGB value is (255, 255, 0).
        /// </summary>
        /// <since_tizen> preview </since_tizen>
        public static readonly Color Yellow = FromRgb(255, 255, 0);
        #endregion
    }
}<|MERGE_RESOLUTION|>--- conflicted
+++ resolved
@@ -104,15 +104,9 @@
         /// Creates and initializes a new instance of the Color class
         /// with RGB parameters.
         /// </summary>
-<<<<<<< HEAD
-        /// <param name="r">Red of RGB</param>
-        /// <param name="g">Green of RGB</param>
-        /// <param name="b">Blue of RGB</param>
-=======
         /// <param name="r">Red of RGB.</param>
         /// <param name="g">Green of RGB.</param>
         /// <param name="b">Blue of RGB.</param>
->>>>>>> 2c5f8d6f
         /// <since_tizen> preview </since_tizen>
         public Color(int r, int g, int b) : this(r, g, b, 255)
         {
@@ -122,17 +116,10 @@
         /// Creates and initializes a new instance of the Color class
         /// with RGBA parameters.
         /// </summary>
-<<<<<<< HEAD
-        /// <param name="r">Red of RGBA</param>
-        /// <param name="g">Green of RGBA</param>
-        /// <param name="b">Blue of RGBA</param>
-        /// <param name="a">Alpha of RGBA</param>
-=======
         /// <param name="r">Red of RGBA.</param>
         /// <param name="g">Green of RGBA.</param>
         /// <param name="b">Blue of RGBA.</param>
         /// <param name="a">Alpha of RGBA.</param>
->>>>>>> 2c5f8d6f
         /// <since_tizen> preview </since_tizen>
         public Color(int r, int g, int b, int a) : this(r, g, b, a, Mode.Rgb)
         {
@@ -241,11 +228,7 @@
         /// Gets a Color instance with a hexadecimal string parameter.
         /// </summary>
         /// <param name="hex">Hexadecimal string.</param>
-<<<<<<< HEAD
-        /// <returns>New instance of Color struct.</returns>
-=======
         /// <returns>New instance of the Color struct.</returns>
->>>>>>> 2c5f8d6f
         /// <since_tizen> preview </since_tizen>
         public static Color FromHex(string hex)
         {
@@ -269,11 +252,7 @@
         /// Gets a Color instance with an unsigned integer parameter.
         /// </summary>
         /// <param name="argb">Unsigned integer indicates RGBA.</param>
-<<<<<<< HEAD
-        /// <returns>New instance of Color struct.</returns>
-=======
         /// <returns>New instance of the Color struct.</returns>
->>>>>>> 2c5f8d6f
         /// <since_tizen> preview </since_tizen>
         public static Color FromUint(uint argb)
         {
@@ -283,19 +262,11 @@
         /// <summary>
         /// Gets a Color instance with R,G,B,A parameters.
         /// </summary>
-<<<<<<< HEAD
-        /// <param name="r">Red in RGBA.</param>
-        /// <param name="g">Green in RGBA.</param>
-        /// <param name="b">Blue in RGBA.</param>
-        /// <param name="a">Alpha in RGBA.</param>
-        /// <returns>New instance of Color struct.</returns>
-=======
         /// <param name="r">Red of RGBA.</param>
         /// <param name="g">Green of RGBA.</param>
         /// <param name="b">Blue of RGBA.</param>
         /// <param name="a">Alpha of RGBA.</param>
         /// <returns>New instance of the Color struct.</returns>
->>>>>>> 2c5f8d6f
         /// <since_tizen> preview </since_tizen>
         public static Color FromRgba(int r, int g, int b, int a)
         {
@@ -305,17 +276,10 @@
         /// <summary>
         /// Gets a Color instance with R,G,B parameters.
         /// </summary>
-<<<<<<< HEAD
-        /// <param name="r">Red in RGB.</param>
-        /// <param name="g">Green in RGB.</param>
-        /// <param name="b">Blue in RGB.</param>
-        /// <returns>New instance of Color struct.</returns>
-=======
         /// <param name="r">Red of RGB.</param>
         /// <param name="g">Green of RGB.</param>
         /// <param name="b">Blue of RGB.</param>
         /// <returns>New instance of the Color struct.</returns>
->>>>>>> 2c5f8d6f
         /// <since_tizen> preview </since_tizen>
         public static Color FromRgb(int r, int g, int b)
         {
