--- conflicted
+++ resolved
@@ -33,11 +33,7 @@
         /// <summary>
         /// Creates and initializes a new instance of the Layout class.
         /// </summary>
-<<<<<<< HEAD
-        /// <param name="parent">The parent is a given container which will be attached by Layout as a child. It's <see cref="EvasObject"/> type.</param>
-=======
         /// <param name="parent">The parent is a given container, which will be attached by the layout as a child. It's <see cref="EvasObject"/> type.</param>
->>>>>>> 2c5f8d6f
         /// <since_tizen> preview </since_tizen>
         public Layout(EvasObject parent) : base(parent)
         {
@@ -98,11 +94,7 @@
         /// This function puts all the changes on hold.
         /// Successive freezes will nest, requiring an equal number of thaws.
         /// </summary>
-<<<<<<< HEAD
-        /// <returns>The frozen state or 0 if the object is not frozen or on error.</returns>
-=======
         /// <returns>The frozen state, or 0 if the object is not frozen or on error.</returns>
->>>>>>> 2c5f8d6f
         /// <since_tizen> preview </since_tizen>
         public int Freeze()
         {
@@ -113,11 +105,7 @@
         /// Thaws the Elementary object.
         /// If sucessives freezes were done, an equal number of thaws will be required.
         /// </summary>
-<<<<<<< HEAD
-        /// <returns>The frozen state or 0 if the object is not frozen or on error.</returns>
-=======
         /// <returns>The frozen state, or 0 if the object is not frozen or on error.</returns>
->>>>>>> 2c5f8d6f
         /// <since_tizen> preview </since_tizen>
         public int Thaw()
         {
@@ -142,13 +130,8 @@
         /// Requests sizing re-evaluation, restricted to the current width and/or height.
         /// Useful mostly when there are TEXTBLOCK parts defining the height of an object and nothing else, restricting it to a minimum width. Calling this function will restrict minimum size in the Edje calculation to whatever size the layout has at the moment.
         /// </summary>
-<<<<<<< HEAD
-        /// <param name="width">Restrict minimum size ot the current width.</param>
-        /// <param name="height">Restrict minimum size ot the current height.</param>
-=======
         /// <param name="width">Restrict minimum size of the current width.</param>
         /// <param name="height">Restrict minimum size of the current height.</param>
->>>>>>> 2c5f8d6f
         /// <since_tizen> preview </since_tizen>
         public void Resizing(bool width, bool height)
         {
@@ -160,13 +143,8 @@
         /// This function fetches the data specified inside the edje theme of this layout.
         /// This function returns null if the data is not found.
         /// </summary>
-<<<<<<< HEAD
-        /// <param name="key">The data key</param>
-        /// <returns>The data</returns>
-=======
         /// <param name="key">The data key.</param>
         /// <returns>The data.</returns>
->>>>>>> 2c5f8d6f
         /// <since_tizen> preview </since_tizen>
         public string GetEdjeData(string key)
         {
@@ -201,15 +179,9 @@
         /// Once the object is appended, it will become a child of the layout.
         /// Its lifetime will be bound to the layout. Whenever the layout dies, the child will be deleted automatically.
         /// </summary>
-<<<<<<< HEAD
-        /// <param name="part">The part</param>
-        /// <param name="child">The Object to append</param>
-        /// <returns>Sucess is true</returns>
-=======
         /// <param name="part">The part.</param>
         /// <param name="child">The object to append.</param>
         /// <returns>Success is true.</returns>
->>>>>>> 2c5f8d6f
         /// <since_tizen> preview </since_tizen>
         public bool BoxAppend(string part, EvasObject child)
         {
@@ -222,15 +194,9 @@
         /// Once the object is prepended, it will become a child of the layout.
         /// Its lifetime will be bound to the layout. Whenever the layout dies, the child will be deleted automatically.
         /// </summary>
-<<<<<<< HEAD
-        /// <param name="part">The part</param>
-        /// <param name="child">The Object to prepend</param>
-        /// <returns>Sucess is true</returns>
-=======
         /// <param name="part">The part.</param>
         /// <param name="child">The object to prepend.</param>
         /// <returns>Success is true.</returns>
->>>>>>> 2c5f8d6f
         /// <since_tizen> preview </since_tizen>
         public bool BoxPrepend(string part, EvasObject child)
         {
@@ -242,15 +208,9 @@
         /// Removes a child from the given part box.
         /// The object will be removed from the box part and its lifetime will not be handled by the layout anymore.
         /// </summary>
-<<<<<<< HEAD
-        /// <param name="part">The part</param>
-        /// <param name="child">The Object to remove</param>
-        /// <returns>Sucess is true</returns>
-=======
         /// <param name="part">The part.</param>
         /// <param name="child">The object to remove.</param>
         /// <returns>Success if true</returns>
->>>>>>> 2c5f8d6f
         /// <since_tizen> preview </since_tizen>
         public bool BoxRemove(string part, EvasObject child)
         {
@@ -262,15 +222,9 @@
         /// Removes all the children from the given part box.
         /// The objects will be removed from the box part and their lifetime will not be handled by the layout anymore.
         /// </summary>
-<<<<<<< HEAD
-        /// <param name="part">The part</param>
-        /// <param name="clear">If true, then all objects will be deleted as well, otherwise they will just be removed and will be dangling on the canvas.</param>
-        /// <returns>Sucess is true</returns>
-=======
         /// <param name="part">The part.</param>
         /// <param name="clear">If true, then all the objects will be deleted as well, otherwise they will just be removed and will be dangling on the canvas.</param>
         /// <returns>Success if true.</returns>
->>>>>>> 2c5f8d6f
         /// <since_tizen> preview </since_tizen>
         public bool BoxRemoveAll(string part, bool clear)
         {
@@ -286,11 +240,7 @@
         /// <param name="part">The part.</param>
         /// <param name="child">The child object to insert into the box.</param>
         /// <param name="position">The numeric position >=0 to insert the child.</param>
-<<<<<<< HEAD
-        /// <returns>Sucess is true</returns>
-=======
         /// <returns>Success if true.</returns>
->>>>>>> 2c5f8d6f
         /// <since_tizen> preview </since_tizen>
         public bool BoxInsertAt(string part, EvasObject child, uint position)
         {
@@ -303,17 +253,10 @@
         /// Once the object is inserted, it will become child of the layout.
         /// Its lifetime will be bound to the layout. Whenever the layout dies, the child will be deleted automatically.
         /// </summary>
-<<<<<<< HEAD
-        /// <param name="part"></param>
-        /// <param name="child">The child object to insert into box.</param>
-        /// <param name="reference">Another reference object to insert before in box.</param>
-        /// <returns>Sucess is true</returns>
-=======
         /// <param name="part">The part.</param>
         /// <param name="child">The child object to insert into the box.</param>
         /// <param name="reference">Another reference object to insert before the box.</param>
         /// <returns>Success is true.</returns>
->>>>>>> 2c5f8d6f
         /// <since_tizen> preview </since_tizen>
         public bool BoxInsertBefore(string part, EvasObject child, EvasObject reference)
         {
@@ -326,11 +269,7 @@
         /// </summary>
         /// <param name="part">The swallow part name in the edje file.</param>
         /// <param name="content">The child that will be added in this layout object.</param>
-<<<<<<< HEAD
-        /// <returns>TRUE on success, FALSE otherwise</returns>
-=======
         /// <returns>TRUE on success, FALSE otherwise.</returns>
->>>>>>> 2c5f8d6f
         /// <since_tizen> preview </since_tizen>
         public override bool SetPartContent(string part, EvasObject content)
         {
@@ -343,11 +282,7 @@
         /// <param name="part">The name of a particular part.</param>
         /// <param name="content">The content.</param>
         /// <param name="preserveOldContent">true, preserve old content will be unset. false, preserve old content will not be unset.</param>
-<<<<<<< HEAD
-        /// <returns>TRUE on success, FALSE otherwise</returns>
-=======
         /// <returns>TRUE on success, FALSE otherwise.</returns>
->>>>>>> 2c5f8d6f
         /// <since_tizen> preview </since_tizen>
         public override bool SetPartContent(string part, EvasObject content, bool preserveOldContent)
         {
@@ -362,15 +297,9 @@
         /// <summary>
         /// Sets the edje group from the elementary theme that is used as a layout.
         /// </summary>
-<<<<<<< HEAD
-        /// <param name="klass">The class of the group</param>
-        /// <param name="group">The group</param>
-        /// <param name="style">The style to use</param>
-=======
         /// <param name="klass">The class of the group.</param>
         /// <param name="group">The group.</param>
         /// <param name="style">The style to use.</param>
->>>>>>> 2c5f8d6f
         /// <since_tizen> preview </since_tizen>
         public void SetTheme(string klass, string group, string style)
         {
@@ -380,13 +309,8 @@
         /// <summary>
         /// Sets the file that is used as a layout.
         /// </summary>
-<<<<<<< HEAD
-        /// <param name="file">The path to the file (edj) that is used as a layout</param>
-        /// <param name="group">The group that the layout belongs to in the edje file</param>
-=======
         /// <param name="file">The path to the file (edje) that is used as a layout.</param>
         /// <param name="group">The group that the layout belongs to in the edje file.</param>
->>>>>>> 2c5f8d6f
         /// <since_tizen> preview </since_tizen>
         public void SetFile(string file, string group)
         {
@@ -461,13 +385,8 @@
         /// <summary>
         /// Sets the content at a part of a given container widget.
         /// </summary>
-<<<<<<< HEAD
-        /// <param name="parent">The parent is a given container which will be attached by Layout as a child. It's <see cref="EvasObject"/> type.</param>
-        /// <returns>The new object, otherwise null if it cannot be created</returns>
-=======
         /// <param name="parent">The parent is a given container which will be attached by the layout as a child. It's <see cref="EvasObject"/> type.</param>
         /// <returns>The new object, otherwise null if it cannot be created.</returns>
->>>>>>> 2c5f8d6f
         /// <since_tizen> preview </since_tizen>
         protected override IntPtr CreateHandle(EvasObject parent)
         {
