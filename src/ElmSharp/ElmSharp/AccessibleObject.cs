--- conflicted
+++ resolved
@@ -22,11 +22,7 @@
     /// The delegate to define how to provide information for <see cref="IAccessibleObject.Name"/> or <see cref="IAccessibleObject.Description"/>.
     /// </summary>
     /// <param name="obj">The sender obj.</param>
-<<<<<<< HEAD
-    /// <returns>Return information for Name or Description.</returns>
-=======
     /// <returns>Return information for name or description.</returns>
->>>>>>> 2c5f8d6f
     /// <since_tizen> preview </since_tizen>
     public delegate string AccessibleInfoProvider (AccessibleObject obj);
 
@@ -201,11 +197,7 @@
         /// <summary>
         /// Creates and initializes a new instance of the AccessibleObject class with the parent EvasObject class parameter.
         /// </summary>
-<<<<<<< HEAD
-        /// <param name="parent">Parent EvasObject class </param>
-=======
         /// <param name="parent">Parent EvasObject class.</param>
->>>>>>> 2c5f8d6f
         /// <since_tizen> preview </since_tizen>
         public AccessibleObject(EvasObject parent) : base(parent)
         {
