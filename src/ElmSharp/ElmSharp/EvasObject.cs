/*
 * Copyright (c) 2016 Samsung Electronics Co., Ltd All Rights Reserved
 *
 * Licensed under the Apache License, Version 2.0 (the License);
 * you may not use this file except in compliance with the License.
 * You may obtain a copy of the License at
 *
 * http://www.apache.org/licenses/LICENSE-2.0
 *
 * Unless required by applicable law or agreed to in writing, software
 * distributed under the License is distributed on an AS IS BASIS,
 * WITHOUT WARRANTIES OR CONDITIONS OF ANY KIND, either express or implied.
 * See the License for the specific language governing permissions and
 * limitations under the License.
 */

using System;
using System.Collections.Generic;
using System.Diagnostics;

namespace ElmSharp
{
    /// <summary>
    /// Enumeration for the Tooltip orientation.
    /// </summary>
    /// <since_tizen> preview </since_tizen>
    public enum TooltipOrientation
    {
        /// <summary>
        /// Default value. Tooltip moves with a mouse pointer.
        /// </summary>
        None,

        /// <summary>
        /// Tooltip should appear to the top left of the parent.
        /// </summary>
        TopLeft,

        /// <summary>
        /// Tooltip should appear to the left of the parent.
        /// </summary>
        Top,

        /// <summary>
        /// Tooltip should appear to the top right of the parent.
        /// </summary>
        TopRight,

        /// <summary>
        /// Tooltip should appear to the left of the parent.
        /// </summary>
        Left,

        /// <summary>
        /// Tooltip should appear to the center of the parent.
        /// </summary>
        Center,

        /// <summary>
        /// Tooltip should appear to the right of the parent.
        /// </summary>
        Right,

        /// <summary>
        /// Tooltip should appear to the bottom left of the parent.
        /// </summary>
        BottomLeft,

        /// <summary>
        /// Tooltip should appear to the bottom of the parent.
        /// </summary>
        Bottom,

        /// <summary>
        /// Tooltip should appear to the bottom right of the parent.
        /// </summary>
        BottomRight,
    }

    /// <summary>
    /// Enumeration for the aspect control.
    /// </summary>
    /// <since_tizen> preview </since_tizen>
    public enum AspectControl
    {
        /// <summary>
        /// Preference on the scaling unset.
        /// </summary>
        None = 0,

        /// <summary>
        /// Same effect as the unset preference on the scaling.
        /// </summary>
        Neither = 1,

        /// <summary>
        /// Use all horizontal container space to place an object using the given aspect.
        /// </summary>
        Horizontal = 2,

        /// <summary>
        /// Use all vertical container space to place an object using the given aspect.
        /// </summary>
        Vertical = 3,

        /// <summary>
        /// Use all horizontal @b and vertical container spaces to place an object (never growing it out of those bounds), using the given aspect.
        /// </summary>
        Both = 4
    }

    /// <summary>
    /// The EvasObject is a base class for other widget classes.
    /// </summary>
    /// <since_tizen> preview </since_tizen>
    public abstract class EvasObject
    {
        private IntPtr _realHandle = IntPtr.Zero;
        private EvasCanvas _evasCanvas;

        private event EventHandler _backButtonPressed;

        private event EventHandler _moreButtonPressed;

        private Interop.Eext.EextEventCallback _backButtonHandler;
        private Interop.Eext.EextEventCallback _moreButtonHandler;

        /// <summary>
        /// Sets or gets the handle for EvasObject.
        /// </summary>
        /// <since_tizen> preview </since_tizen>
        public IntPtr Handle { get; protected set; }

        /// <summary>
        /// Gets the parent object for EvasObject.
        /// </summary>
        /// <since_tizen> preview </since_tizen>
        public EvasObject Parent { get; private set; }

        /// <summary>
        /// Sets or gets the real handle for EvasObject.
        /// </summary>
        /// <since_tizen> preview </since_tizen>
        public IntPtr RealHandle
        {
            get
            {
                return _realHandle == IntPtr.Zero ? Handle : _realHandle;
            }
            protected set
            {
                _realHandle = value;
                Interop.Evas.evas_object_show(_realHandle);
            }
        }

        EvasObjectEvent _deleted;
        EvasObjectEvent<EvasKeyEventArgs> _keyup;
        EvasObjectEvent<EvasKeyEventArgs> _keydown;
        EvasObjectEvent _moved;
        EvasObjectEvent _resized;
        EventHandler _renderPost;
        Interop.Evas.EvasCallback _renderPostCallback = null;
        Interop.Elementary.Elm_Tooltip_Content_Cb _tooltipContentCallback = null;

        GetTooltipContentDelegate _tooltipContentDelegate = null;

        readonly HashSet<IInvalidatable> _eventStore = new HashSet<IInvalidatable>();

        /// <summary>
        /// Creates and initializes a new instance of the EvasObject class with the parent EvasObject class parameter.
        /// </summary>
<<<<<<< HEAD
        /// <param name="parent">Parent EvasObject class </param>
=======
        /// <param name="parent">Parent EvasObject class.</param>
>>>>>>> 2c5f8d6f
        /// <since_tizen> preview </since_tizen>
        protected EvasObject(EvasObject parent) : this()
        {
            Debug.Assert(parent == null || parent.IsRealized);
            Realize(parent);
        }

        /// <summary>
        /// Creates and initializes a new instance of the EvasObject class.
        /// </summary>
        /// <since_tizen> preview </since_tizen>
        protected EvasObject()
        {
            _backButtonHandler = new Interop.Eext.EextEventCallback((d, o, i) => { _backButtonPressed?.Invoke(this, EventArgs.Empty); });
            _moreButtonHandler = new Interop.Eext.EextEventCallback((d, o, i) => { _moreButtonPressed?.Invoke(this, EventArgs.Empty); });

            OnInstantiated();

            _tooltipContentCallback = (d, o, t) =>
            {
                return _tooltipContentDelegate?.Invoke();
            };
        }

        // C# Finalizer was called on GC thread
        // So, We can't access to EFL object
        // And When Finalizer was called, Field can be already released.
        //~EvasObject()
        //{
        //    Unrealize();
        //}

        /// <summary>
        /// Deleted will be triggered when the widght is deleted.
        /// </summary>
        /// <since_tizen> preview </since_tizen>
        public event EventHandler Deleted;

        /// <summary>
        /// KeyUp will be triggered when the key is loose.
        /// </summary>
        /// <since_tizen> preview </since_tizen>
        public event EventHandler<EvasKeyEventArgs> KeyUp
        {
            add { _keyup.On += value; }
            remove { _keyup.On -= value; }
        }

        /// <summary>
        /// KeyDown will be triggered when the key is pressed down.
        /// </summary>
        /// <since_tizen> preview </since_tizen>
        public event EventHandler<EvasKeyEventArgs> KeyDown
        {
            add { _keydown.On += value; }
            remove { _keydown.On -= value; }
        }

        /// <summary>
        /// BackButtonPressed will be triggered when the Back button is pressed.
        /// </summary>
        /// <since_tizen> preview </since_tizen>
        public event EventHandler BackButtonPressed
        {
            add
            {
                if (_backButtonPressed == null)
                {
                    Interop.Eext.eext_object_event_callback_add(RealHandle, Interop.Eext.EextCallbackType.EEXT_CALLBACK_BACK, _backButtonHandler, IntPtr.Zero);
                }
                _backButtonPressed += value;
            }
            remove
            {
                _backButtonPressed -= value;
                if (_backButtonPressed == null)
                {
                    Interop.Eext.eext_object_event_callback_del(RealHandle, Interop.Eext.EextCallbackType.EEXT_CALLBACK_BACK, _backButtonHandler);
                }
            }
        }

        /// <summary>
        /// MoreButtonPressed will be triggered when the More button is pressed.
        /// </summary>
        /// <since_tizen> preview </since_tizen>
        public event EventHandler MoreButtonPressed
        {
            add
            {
                if (_moreButtonPressed == null)
                {
                    Interop.Eext.eext_object_event_callback_add(RealHandle, Interop.Eext.EextCallbackType.EEXT_CALLBACK_MORE, _moreButtonHandler, IntPtr.Zero);
                }
                _moreButtonPressed += value;
            }
            remove
            {
                _moreButtonPressed -= value;
                if (_moreButtonPressed == null)
                {
                    Interop.Eext.eext_object_event_callback_del(RealHandle, Interop.Eext.EextCallbackType.EEXT_CALLBACK_MORE, _moreButtonHandler);
                }
            }
        }

        /// <summary>
        /// Moved will be triggered when the widght is moved.
        /// </summary>
        /// <since_tizen> preview </since_tizen>
        public event EventHandler Moved
        {
            add { _moved.On += value; }
            remove { _moved.On -= value; }
        }

        /// <summary>
        /// Resized Event Handler of the current widget's size.
        /// </summary>
        /// <since_tizen> preview </since_tizen>
        public event EventHandler Resized
        {
            add { _resized.On += value; }
            remove { _resized.On -= value; }
        }

        /// <summary>
        /// RenderPost Event Handler of the current widget.
        /// </summary>
        /// <since_tizen> preview </since_tizen>
        public event EventHandler RenderPost
        {
            add
            {
                _renderPost += value;
                if (_renderPostCallback == null)
                {
                    _renderPostCallback = new Interop.Evas.EvasCallback((o, e, d) => _renderPost?.Invoke(this, EventArgs.Empty));
                    Interop.Evas.evas_event_callback_add(Interop.Evas.evas_object_evas_get(RealHandle), Interop.Evas.ObjectCallbackType.RenderPost, _renderPostCallback, IntPtr.Zero);
                }
            }
            remove
            {
                _renderPost -= value;
                if (_renderPost == null)
                {
                    Interop.Evas.evas_event_callback_del(Interop.Evas.evas_object_evas_get(RealHandle), Interop.Evas.ObjectCallbackType.RenderPost, _renderPostCallback);
                    _renderPostCallback = null;
                }
            }
        }

        /// <summary>
        /// Called when a widget's tooltip is activated and needs content.
        /// </summary>
        /// <returns></returns>
        /// <since_tizen> preview </since_tizen>
        public delegate EvasObject GetTooltipContentDelegate();

        /// <summary>
        /// Gets a widget's status of realized or not.
        /// </summary>
        /// <since_tizen> preview </since_tizen>
        public bool IsRealized { get { return Handle != IntPtr.Zero; } }

        /// <summary>
        /// Gets EvasCanvas.
        /// </summary>
        /// <since_tizen> preview </since_tizen>
        public EvasCanvas EvasCanvas
        {
            get
            {
                if (_evasCanvas == null)
                    _evasCanvas = new EvasCanvas(Handle);
                return _evasCanvas;
            }
        }

        /// <summary>
        /// Gets the current class's Name.
        /// </summary>
        /// <since_tizen> preview </since_tizen>
        public string ClassName
        {
            get
            {
                return Interop.Eo.eo_class_name_get(Interop.Eo.eo_class_get(RealHandle));
            }
        }

        /// <summary>
        /// Sets or gets the horizontal pointer hints for an object's weight.
        /// </summary>
        /// <since_tizen> preview </since_tizen>
        public double WeightX
        {
            get
            {
                return Interop.Evas.GetWeightX(Handle);
            }
            set
            {
                Interop.Evas.SetWeightX(Handle, value);
            }
        }

        /// <summary>
        /// Sets or gets the vertical pointer hints for an object's weight.
        /// </summary>
        /// <since_tizen> preview </since_tizen>
        public double WeightY
        {
            get
            {
                return Interop.Evas.GetWeightY(Handle);
            }
            set
            {
                Interop.Evas.SetWeightY(Handle, value);
            }
        }

        /// <summary>
        /// Sets or gets the horizontal alignment hint of an object's alignment.
        /// </summary>
        /// <since_tizen> preview </since_tizen>
        public virtual double AlignmentX
        {
            get
            {
                return Interop.Evas.GetAlignX(Handle);
            }
            set
            {
                Interop.Evas.SetAlignX(Handle, value);
            }
        }

        /// <summary>
        /// Sets or gets the vertical alignment hint of an object's alignment.
        /// </summary>
        /// <since_tizen> preview </since_tizen>
        public virtual double AlignmentY
        {
            get
            {
                return Interop.Evas.GetAlignY(Handle);
            }
            set
            {
                Interop.Evas.SetAlignY(Handle, value);
            }
        }

        /// <summary>
        /// Sets or gets the width hints for an object's minimum size.
        /// </summary>
        /// <since_tizen> preview </since_tizen>
        public int MinimumWidth
        {
            get
            {
                int w, h;
                Interop.Evas.evas_object_size_hint_min_get(RealHandle, out w, out h);
                return w;
            }
            set
            {
                int h = MinimumHeight;
                Interop.Evas.evas_object_size_hint_min_set(RealHandle, value, h);
            }
        }

        /// <summary>
        /// Sets or gets the height hints for an object's minimum size.
        /// </summary>
        /// <since_tizen> preview </since_tizen>
        public int MinimumHeight
        {
            get
            {
                int w, h;
                Interop.Evas.evas_object_size_hint_min_get(RealHandle, out w, out h);
                return h;
            }
            set
            {
                int w = MinimumWidth;
                Interop.Evas.evas_object_size_hint_min_set(RealHandle, w, value);
            }
        }

        /// <summary>
        /// Gets the visible state of the given Evas object.
        /// </summary>
        /// <since_tizen> preview </since_tizen>
        public bool IsVisible
        {
            get
            {
                return Interop.Evas.evas_object_visible_get(Handle);
            }
        }

        /// <summary>
        /// Sets or gets the position and (rectangular) size of the given Evas object.
        /// </summary>
        /// <since_tizen> preview </since_tizen>
        public Rect Geometry
        {
            get
            {
                int x, y, w, h;
                Interop.Evas.evas_object_geometry_get(Handle, out x, out y, out w, out h);
                Rect rect = new Rect(x, y, w, h);
                return rect;
            }
            set
            {
                Interop.Evas.evas_object_geometry_set(Handle, value.X, value.Y, value.Width, value.Height);
            }
        }

        /// <summary>
        /// Sets or gets the general or main color of the given Evas object.
        /// </summary>
        /// <since_tizen> preview </since_tizen>
        public virtual Color Color
        {
            get
            {
                int r, g, b, a;
                Interop.Evas.evas_object_color_get(RealHandle, out r, out g, out b, out a);
                return Color.FromRgba(r, g, b, a);
            }
            set
            {
                Interop.Evas.SetPremultipliedColor(RealHandle, value.R, value.G, value.B, value.A);
            }
        }

        /// <summary>
        /// Sets or gets the map enabled state.
        /// </summary>
        /// <since_tizen> preview </since_tizen>
        public bool IsMapEnabled
        {
            get
            {
                return Interop.Evas.evas_object_map_enable_get(Handle);
            }
            set
            {
                Interop.Evas.evas_object_map_enable_set(Handle, value);
            }
        }

        /// <summary>
        /// Sets or gets the current object's transformation map.
        /// </summary>
        /// <since_tizen> preview </since_tizen>
        public EvasMap EvasMap
        {
            get
            {
                IntPtr evasMap = Interop.Evas.evas_object_map_get(Handle);
                return new EvasMap(evasMap);
            }
            set
            {
                Interop.Evas.evas_object_map_set(Handle, value.Handle);
            }
        }

        /// <summary>
        /// Sets or gets whether an object is to repeat events.
        /// </summary>
        /// <since_tizen> preview </since_tizen>
        public bool RepeatEvents
        {
            get
            {
                var result = Interop.Evas.evas_object_repeat_events_get(Handle);
                Debug.Assert(Handle == RealHandle || result == Interop.Evas.evas_object_repeat_events_get(RealHandle));
                return result;
            }
            set
            {
                if (Handle != RealHandle)
                {
                    Interop.Evas.evas_object_repeat_events_set(RealHandle, value);
                }
                Interop.Evas.evas_object_repeat_events_set(Handle, value);
            }
        }

        /// <summary>
        /// Sets or gets whether events on a smart object's member should get propagated up to its parent.
        /// </summary>
        /// <since_tizen> preview </since_tizen>
        public bool PropagateEvents
        {
            get
            {
                var result = Interop.Evas.evas_object_propagate_events_get(Handle);
                Debug.Assert(Handle == RealHandle || result == Interop.Evas.evas_object_propagate_events_get(RealHandle));
                return result;
            }
            set
            {
                if (Handle != RealHandle)
                {
                    Interop.Evas.evas_object_propagate_events_set(RealHandle, value);
                }
                Interop.Evas.evas_object_propagate_events_set(Handle, value);
            }
        }

        /// <summary>
        /// Sets or gets whether an object is set to pass (ignore) events.
        /// </summary>
        /// <since_tizen> preview </since_tizen>
        public bool PassEvents
        {
            get
            {
                var result = Interop.Evas.evas_object_pass_events_get(Handle);
                Debug.Assert(Handle == RealHandle || result == Interop.Evas.evas_object_pass_events_get(RealHandle));
                return result;
            }
            set
            {
                if (Handle != RealHandle)
                {
                    Interop.Evas.evas_object_pass_events_set(RealHandle, value);
                }
                Interop.Evas.evas_object_pass_events_set(Handle, value);
            }
        }

        /// <summary>
        /// Sets or gets the style for this object tooltip.
        /// </summary>
        /// <since_tizen> preview </since_tizen>
        public string TooltipStyle
        {
            get
            {
                return Interop.Elementary.elm_object_tooltip_style_get(RealHandle);
            }
            set
            {
                Interop.Elementary.elm_object_tooltip_style_set(RealHandle, value);
            }
        }

        /// <summary>
        /// Sets or gets the orientation of tooltip.
        /// </summary>
        /// <since_tizen> preview </since_tizen>
        public TooltipOrientation TooltipOrientation
        {
            get
            {
                return (TooltipOrientation)Interop.Elementary.elm_object_tooltip_orient_get(RealHandle);
            }
            set
            {
                Interop.Elementary.elm_object_tooltip_orient_set(RealHandle, (int)value);
            }
        }

        /// <summary>
        /// Sets or gets size restriction state of an object's tooltip.
        /// </summary>
        /// <since_tizen> preview </since_tizen>
        public bool TooltipWindowMode
        {
            get
            {
                return Interop.Elementary.elm_object_tooltip_window_mode_get(RealHandle);
            }
            set
            {
                Interop.Elementary.elm_object_tooltip_window_mode_set(RealHandle, value);
            }
        }

        /// <summary>
        /// Sets the content to be shown in the tooltip object.
        /// </summary>
        /// <since_tizen> preview </since_tizen>
        public GetTooltipContentDelegate TooltipContentDelegate
        {
            get
            {
                return _tooltipContentDelegate;
            }
            set
            {
                _tooltipContentDelegate = value;
                if (value != null)
                {
                    Interop.Elementary.elm_object_tooltip_content_cb_set(RealHandle, _tooltipContentCallback, IntPtr.Zero, null);
                }
                else
                {
                    Interop.Elementary.elm_object_tooltip_content_cb_set(RealHandle, null, IntPtr.Zero, null);
                }
            }
        }

        /// <summary>
        /// Gets the movement freeze by 1.
        /// This gets the movement freeze count by one.
        /// </summary>
        /// <since_tizen> preview </since_tizen>
        public int TooltipMoveFreezeCount
        {
            get
            {
                return Interop.Elementary.elm_object_tooltip_move_freeze_get(RealHandle);
            }
        }

        /// <summary>
        /// Sets or gets whether an Evas object is to freeze (discard) events.
        /// </summary>
        /// <since_tizen> preview </since_tizen>
        public bool AllEventsFrozen
        {
            get
            {
                var result = Interop.Evas.evas_object_freeze_events_get(Handle);
                Debug.Assert(Handle == RealHandle || result == Interop.Evas.evas_object_freeze_events_get(RealHandle));
                return result;
            }
            set
            {
                if (Handle != RealHandle)
                {
                    Interop.Evas.evas_object_freeze_events_set(RealHandle, value);
                }
                Interop.Evas.evas_object_freeze_events_set(Handle, value);
            }
        }

        /// <summary>
        /// Sets or gets the layer of its canvas that the given object will be part of.
        /// </summary>
        /// <since_tizen> preview </since_tizen>
        public virtual int Layer
        {
            get
            {
                return Interop.Evas.evas_object_layer_get(Handle);
            }
            set
            {
                Interop.Evas.evas_object_layer_set(Handle, value);
            }
        }

        /// <summary>
        /// Clips one object to another.
        /// </summary>
<<<<<<< HEAD
        /// <param name="clip">The object to clip object by</param>
=======
        /// <param name="clip">The object to clip object by.</param>
>>>>>>> 2c5f8d6f
        /// <since_tizen> preview </since_tizen>
        public void SetClip(EvasObject clip)
        {
            Interop.Evas.evas_object_clip_set(Handle, clip);
        }

        /// <summary>
        /// Sets the hints for an object's alignment.
        /// </summary>
<<<<<<< HEAD
        /// <param name="x">The horizontal alignment hint as double value ranging from 0.0 to 1.0,The default alignment hint value is 0.5 </param>
        /// <param name="y">The vertical alignment hint as double value ranging from 0.0 to 1.0,The default alignment hint value is 0.5 </param>
=======
        /// <param name="x">The horizontal alignment hint as double value ranging from 0.0 to 1.0. The default alignment hint value is 0.5.</param>
        /// <param name="y">The vertical alignment hint as double value ranging from 0.0 to 1.0. The default alignment hint value is 0.5.</param>
>>>>>>> 2c5f8d6f
        /// <since_tizen> preview </since_tizen>
        public void SetAlignment(double x, double y)
        {
            Interop.Evas.evas_object_size_hint_align_set(Handle, x, y);
        }

        /// <summary>
        /// Sets the hints for an object's weight.
        /// </summary>
<<<<<<< HEAD
        /// <param name="x">The non-negative double value to use as horizontal weight hint</param>
        /// <param name="y">The non-negative double value to use as vertical weight hint</param>
=======
        /// <param name="x">The non-negative double value to be used as horizontal weight hint.</param>
        /// <param name="y">The non-negative double value to be used as vertical weight hint.</param>
>>>>>>> 2c5f8d6f
        /// <since_tizen> preview </since_tizen>
        public void SetWeight(double x, double y)
        {
            Interop.Evas.evas_object_size_hint_weight_set(Handle, x, y);
        }

        /// <summary>
        /// Sets the text for an object's tooltip.
        /// </summary>
<<<<<<< HEAD
        /// <param name="text">The text value to display inside the tooltip</param>
=======
        /// <param name="text">The text value to display inside the tooltip.</param>
>>>>>>> 2c5f8d6f
        /// <since_tizen> preview </since_tizen>
        public void SetTooltipText(string text)
        {
            Interop.Elementary.elm_object_tooltip_text_set(RealHandle, text);
        }

        /// <summary>
        /// Unsets an object's tooltip.
        /// </summary>
        /// <since_tizen> preview </since_tizen>
        public void UnsetTooltip()
        {
            Interop.Elementary.elm_object_tooltip_unset(RealHandle);
        }

        /// <summary>
        /// This increments the tooltip movement freeze count by one.
        /// If the count is more than 0, the tooltip position will be fixed.
        /// </summary>
        /// <since_tizen> preview </since_tizen>
        public void PushTooltipMoveFreeze()
        {
            Interop.Elementary.elm_object_tooltip_move_freeze_push(RealHandle);
        }

        /// <summary>
        /// This decrements the tooltip freeze count by one.
        /// </summary>
        /// <since_tizen> preview </since_tizen>
        public void PopTooltipMoveFreeze()
        {
            Interop.Elementary.elm_object_tooltip_move_freeze_pop(RealHandle);
        }

        /// <summary>
        /// Force hide the tooltip of the object.
        /// </summary>
        /// <since_tizen> preview </since_tizen>
        public void HideTooltip()
        {
            Interop.Elementary.elm_object_tooltip_hide(RealHandle);
        }

        /// <summary>
        /// Force show the tooltip of the object.
        /// </summary>
        /// <since_tizen> preview </since_tizen>
        public void ShowTooltip()
        {
            Interop.Elementary.elm_object_tooltip_show(RealHandle);
        }

        /// <summary>
        /// Makes the current object visible.
        /// </summary>
        /// <since_tizen> preview </since_tizen>
        public void Show()
        {
            Interop.Evas.evas_object_show(Handle);
        }

        /// <summary>
        /// Makes the current object invisible.
        /// </summary>
        /// <since_tizen> preview </since_tizen>
        public void Hide()
        {
            Interop.Evas.evas_object_hide(Handle);
        }

        /// <summary>
        /// Changes the size of the current object.
        /// </summary>
<<<<<<< HEAD
        /// <param name="w">The new width</param>
        /// <param name="h">The new height</param>
=======
        /// <param name="w">The new width.</param>
        /// <param name="h">The new height.</param>
>>>>>>> 2c5f8d6f
        /// <since_tizen> preview </since_tizen>
        public void Resize(int w, int h)
        {
            Interop.Evas.evas_object_resize(Handle, w, h);
        }

        /// <summary>
        /// Moves the current object to the given location.
        /// </summary>
<<<<<<< HEAD
        /// <param name="x">The X position to move the object to.</param>
        /// <param name="y">The Y position to move the object to.</param>
=======
        /// <param name="x">The X position to move the object.</param>
        /// <param name="y">The Y position to move the object.</param>
>>>>>>> 2c5f8d6f
        /// <since_tizen> preview </since_tizen>
        public void Move(int x, int y)
        {
            Interop.Evas.evas_object_move(Handle, x, y);
        }

        /// <summary>
        /// Lowers the object to the bottom of its layer.
        /// </summary>
        /// <since_tizen> preview </since_tizen>
        public void Lower()
        {
            Interop.Evas.evas_object_lower(Handle);
        }

        /// <summary>
        /// Define the IntPtr operator.
        /// </summary>
<<<<<<< HEAD
        /// <param name="obj">Parent object</param>
=======
        /// <param name="obj">Parent object.</param>
>>>>>>> 2c5f8d6f
        /// <since_tizen> preview </since_tizen>
        public static implicit operator IntPtr(EvasObject obj)
        {
            if (obj == null)
                return IntPtr.Zero;
            return obj.Handle;
        }

        /// <summary>
        /// Requests the keyname key events to be directed to the current object.
        /// </summary>
<<<<<<< HEAD
        /// <param name="keyname">The key to request events for</param>
        /// <param name="exclusive">Set TRUE to request that the obj is the only object receiving the keyname events,otherwise set FALSE</param>
        /// <returns>If the call succeeded is true,otherwise is false</returns>
=======
        /// <param name="keyname">The key to request events for.</param>
        /// <param name="exclusive">Set TRUE to request that the obj is the only object receiving the keyname events, otherwise set to FALSE.</param>
        /// <returns>If the call succeeds then true, otherwise false.</returns>
>>>>>>> 2c5f8d6f
        /// <since_tizen> preview </since_tizen>
        public bool KeyGrab(string keyname, bool exclusive)
        {
            return Interop.Evas.evas_object_key_grab(Handle, keyname, 0, 0, exclusive);
        }

        /// <summary>
        /// Removes the grab on the keyname key events.
        /// </summary>
<<<<<<< HEAD
        /// <param name="keyname">The key the grab is set for</param>
=======
        /// <param name="keyname">The key the grab is set for.</param>
>>>>>>> 2c5f8d6f
        /// <since_tizen> preview </since_tizen>
        public void KeyUngrab(string keyname)
        {
            Interop.Evas.evas_object_key_ungrab(Handle, keyname, 0, 0);
        }

        /// <summary>
        /// Marks the smart object as changed.
        /// </summary>
        /// <since_tizen> preview </since_tizen>
        public void MarkChanged()
        {
            Interop.Evas.evas_object_smart_changed(RealHandle);
        }

        /// <summary>
        /// Calls the calculate smart function immediately.
        /// This will force immediate calculations needed for renderization of this object.
        /// </summary>
        /// <since_tizen> preview </since_tizen>
        public void Calculate()
        {
            Interop.Evas.evas_object_smart_calculate(RealHandle);
        }

        /// <summary>
        /// Sets the hints for an object's aspect ratio.
        /// </summary>
<<<<<<< HEAD
        /// <param name="aspect">The policy or type of aspect ratio to apply to object</param>
        /// <param name="w">The integer to use as aspect width ratio term</param>
        /// <param name="h">The integer to use as aspect height ratio term</param>
=======
        /// <param name="aspect">The policy or type of aspect ratio to apply to an object.</param>
        /// <param name="w">The integer to be used as aspect width ratio term.</param>
        /// <param name="h">The integer to be used as aspect height ratio term.</param>
>>>>>>> 2c5f8d6f
        /// <since_tizen> preview </since_tizen>
        public void SetSizeHintAspect(AspectControl aspect, int w, int h)
        {
            Interop.Evas.evas_object_size_hint_aspect_set(Handle, (int)aspect, w, h);
        }

        /// <summary>
        /// Gets the hints for an object's aspect ratio.
        /// </summary>
<<<<<<< HEAD
        /// <param name="aspect">The policy or type of aspect ratio to apply to object</param>
        /// <param name="w">The integer to use as aspect width ratio term</param>
        /// <param name="h">The integer to use as aspect height ratio term</param>
=======
        /// <param name="aspect">The policy or type of aspect ratio to apply to an object.</param>
        /// <param name="w">The integer to be used as aspect width ratio term.</param>
        /// <param name="h">The integer to be used as aspect height ratio term.</param>
>>>>>>> 2c5f8d6f
        /// <since_tizen> preview </since_tizen>
        public void GetSizeHintAspect(out AspectControl aspect, out int w, out int h)
        {
            int aspectRatio;
            Interop.Evas.evas_object_size_hint_aspect_get(Handle, out aspectRatio, out w, out h);
            aspect = (AspectControl)aspectRatio;
        }

        /// <summary>
        /// Stacks immediately below anchor.
        /// </summary>
        /// <param name="anchor">The object below which to stack.</param>
        /// <since_tizen> preview </since_tizen>
        public void StackBelow(EvasObject anchor)
        {
            Interop.Evas.evas_object_stack_below(Handle, anchor);
        }

        /// <summary>
        /// Stacks immediately above anchor.
        /// </summary>
        /// <param name="anchor">The object above which to stack.</param>
        /// <since_tizen> preview </since_tizen>
        public void StackAbove(EvasObject anchor)
        {
            Interop.Evas.evas_object_stack_above(Handle, anchor);
        }

        /// <summary>
        /// Raises to the top of its layer.
        /// </summary>
        /// <since_tizen> preview </since_tizen>
        public void RaiseTop()
        {
            Interop.Evas.evas_object_raise(Handle);
        }

        /// <summary>
        /// Gets the geometry of a line number.
        /// </summary>
        /// <param name="lineNumber">The line number.</param>
        /// <param name="x">x coordinate of the line.</param>
        /// <param name="y">y coordinate of the line.</param>
        /// <param name="w">w coordinate of the line.</param>
        /// <param name="h">h coordinate of the line.</param>
        /// <returns></returns>
        /// <since_tizen> preview </since_tizen>
        public bool GetTextBlockGeometryByLineNumber(int lineNumber, out int x, out int y, out int w, out int h)
        {
            return Interop.Evas.evas_object_textblock_line_number_geometry_get(RealHandle, lineNumber, out x, out y, out w, out h);
        }

        internal IntPtr GetData(string key)
        {
            return Interop.Evas.evas_object_data_get(RealHandle, key);
        }

        internal void SetData(string key, IntPtr data)
        {
            Interop.Evas.evas_object_data_set(RealHandle, key, data);
        }

        internal IntPtr DeleteData(string key)
        {
            return Interop.Evas.evas_object_data_del(RealHandle, key);
        }

        /// <summary>
        /// The callback of the Invalidate Event.
        /// </summary>
        /// <since_tizen> preview </since_tizen>
        protected virtual void OnInvalidate()
        {
        }

        /// <summary>
        /// The callback of the Instantiated Event.
        /// </summary>
        /// <since_tizen> preview </since_tizen>
        protected virtual void OnInstantiated()
        {
        }

        /// <summary>
        /// The callback of the Realized Event.
        /// </summary>
        /// <since_tizen> preview </since_tizen>
        protected virtual void OnRealized()
        {
        }

        /// <summary>
        /// The callback of the Unrealize Event.
        /// </summary>
        /// <since_tizen> preview </since_tizen>
        protected virtual void OnUnrealize()
        {
        }

        /// <summary>
        /// Creates a widget handle.
        /// </summary>
<<<<<<< HEAD
        /// <param name="parent">Parent EvasObject</param>
        /// <returns>Handle IntPtr</returns>
=======
        /// <param name="parent">Parent EvasObject.</param>
        /// <returns>Handle IntPtr.</returns>
>>>>>>> 2c5f8d6f
        /// <since_tizen> preview </since_tizen>
        protected abstract IntPtr CreateHandle(EvasObject parent);

        /// <summary>
        /// For this object bind Parent object.Init handle and all kinds of EvasObjectEvent.
        /// </summary>
<<<<<<< HEAD
        /// <param name="parent">Parent object</param>
=======
        /// <param name="parent">Parent object.</param>
>>>>>>> 2c5f8d6f
        /// <since_tizen> preview </since_tizen>
        public void Realize(EvasObject parent)
        {
            if (!IsRealized)
            {
                Parent = parent;
                Handle = CreateHandle(parent);
                Debug.Assert(Handle != IntPtr.Zero);

                (parent as Window)?.AddChild(this);

                OnRealized();
                _deleted = new EvasObjectEvent(this, EvasObjectCallbackType.Del);
                _keydown = new EvasObjectEvent<EvasKeyEventArgs>(this, RealHandle, EvasObjectCallbackType.KeyDown, EvasKeyEventArgs.Create);
                _keyup = new EvasObjectEvent<EvasKeyEventArgs>(this, RealHandle, EvasObjectCallbackType.KeyUp, EvasKeyEventArgs.Create);
                _moved = new EvasObjectEvent(this, EvasObjectCallbackType.Move);
                _resized = new EvasObjectEvent(this, EvasObjectCallbackType.Resize);

                _deleted.On += (s, e) => MakeInvalidate();
            }
        }

        /// <summary>
        /// Removes the current object relationship with others.
        /// </summary>
        /// <since_tizen> preview </since_tizen>
        public void Unrealize()
        {
            if (IsRealized)
            {
                if (_renderPostCallback != null)
                {
                    Interop.Evas.evas_event_callback_del(Interop.Evas.evas_object_evas_get(Handle), Interop.Evas.ObjectCallbackType.RenderPost, _renderPostCallback);
                    _renderPostCallback = null;
                }

                OnUnrealize();
                IntPtr toBeDeleted = Handle;
                Handle = IntPtr.Zero;

                DisposeEvent();

                (Parent as Window)?.RemoveChild(this);

                Interop.Evas.evas_object_del(toBeDeleted);
                Parent = null;
            }
        }

        private void MakeInvalidate()
        {
            Deleted?.Invoke(this, EventArgs.Empty);
            OnInvalidate();
            Handle = IntPtr.Zero;

            MakeInvalidateEvent();

            (Parent as Window)?.RemoveChild(this);
            Parent = null;
            _deleted = null;
        }

        private void DisposeEvent()
        {
            foreach (var evt in _eventStore)
            {
                evt.Dispose();
            }
            _eventStore.Clear();
        }

        private void MakeInvalidateEvent()
        {
            foreach (var evt in _eventStore)
            {
                evt.MakeInvalidate();
            }
            _eventStore.Clear();
        }

        internal void AddToEventLifeTracker(IInvalidatable item)
        {
            _eventStore.Add(item);
        }
    }
}<|MERGE_RESOLUTION|>--- conflicted
+++ resolved
@@ -170,11 +170,7 @@
         /// <summary>
         /// Creates and initializes a new instance of the EvasObject class with the parent EvasObject class parameter.
         /// </summary>
-<<<<<<< HEAD
-        /// <param name="parent">Parent EvasObject class </param>
-=======
         /// <param name="parent">Parent EvasObject class.</param>
->>>>>>> 2c5f8d6f
         /// <since_tizen> preview </since_tizen>
         protected EvasObject(EvasObject parent) : this()
         {
@@ -742,11 +738,7 @@
         /// <summary>
         /// Clips one object to another.
         /// </summary>
-<<<<<<< HEAD
-        /// <param name="clip">The object to clip object by</param>
-=======
         /// <param name="clip">The object to clip object by.</param>
->>>>>>> 2c5f8d6f
         /// <since_tizen> preview </since_tizen>
         public void SetClip(EvasObject clip)
         {
@@ -756,13 +748,8 @@
         /// <summary>
         /// Sets the hints for an object's alignment.
         /// </summary>
-<<<<<<< HEAD
-        /// <param name="x">The horizontal alignment hint as double value ranging from 0.0 to 1.0,The default alignment hint value is 0.5 </param>
-        /// <param name="y">The vertical alignment hint as double value ranging from 0.0 to 1.0,The default alignment hint value is 0.5 </param>
-=======
         /// <param name="x">The horizontal alignment hint as double value ranging from 0.0 to 1.0. The default alignment hint value is 0.5.</param>
         /// <param name="y">The vertical alignment hint as double value ranging from 0.0 to 1.0. The default alignment hint value is 0.5.</param>
->>>>>>> 2c5f8d6f
         /// <since_tizen> preview </since_tizen>
         public void SetAlignment(double x, double y)
         {
@@ -772,13 +759,8 @@
         /// <summary>
         /// Sets the hints for an object's weight.
         /// </summary>
-<<<<<<< HEAD
-        /// <param name="x">The non-negative double value to use as horizontal weight hint</param>
-        /// <param name="y">The non-negative double value to use as vertical weight hint</param>
-=======
         /// <param name="x">The non-negative double value to be used as horizontal weight hint.</param>
         /// <param name="y">The non-negative double value to be used as vertical weight hint.</param>
->>>>>>> 2c5f8d6f
         /// <since_tizen> preview </since_tizen>
         public void SetWeight(double x, double y)
         {
@@ -788,11 +770,7 @@
         /// <summary>
         /// Sets the text for an object's tooltip.
         /// </summary>
-<<<<<<< HEAD
-        /// <param name="text">The text value to display inside the tooltip</param>
-=======
         /// <param name="text">The text value to display inside the tooltip.</param>
->>>>>>> 2c5f8d6f
         /// <since_tizen> preview </since_tizen>
         public void SetTooltipText(string text)
         {
@@ -866,13 +844,8 @@
         /// <summary>
         /// Changes the size of the current object.
         /// </summary>
-<<<<<<< HEAD
-        /// <param name="w">The new width</param>
-        /// <param name="h">The new height</param>
-=======
         /// <param name="w">The new width.</param>
         /// <param name="h">The new height.</param>
->>>>>>> 2c5f8d6f
         /// <since_tizen> preview </since_tizen>
         public void Resize(int w, int h)
         {
@@ -882,13 +855,8 @@
         /// <summary>
         /// Moves the current object to the given location.
         /// </summary>
-<<<<<<< HEAD
-        /// <param name="x">The X position to move the object to.</param>
-        /// <param name="y">The Y position to move the object to.</param>
-=======
         /// <param name="x">The X position to move the object.</param>
         /// <param name="y">The Y position to move the object.</param>
->>>>>>> 2c5f8d6f
         /// <since_tizen> preview </since_tizen>
         public void Move(int x, int y)
         {
@@ -907,11 +875,7 @@
         /// <summary>
         /// Define the IntPtr operator.
         /// </summary>
-<<<<<<< HEAD
-        /// <param name="obj">Parent object</param>
-=======
         /// <param name="obj">Parent object.</param>
->>>>>>> 2c5f8d6f
         /// <since_tizen> preview </since_tizen>
         public static implicit operator IntPtr(EvasObject obj)
         {
@@ -923,15 +887,9 @@
         /// <summary>
         /// Requests the keyname key events to be directed to the current object.
         /// </summary>
-<<<<<<< HEAD
-        /// <param name="keyname">The key to request events for</param>
-        /// <param name="exclusive">Set TRUE to request that the obj is the only object receiving the keyname events,otherwise set FALSE</param>
-        /// <returns>If the call succeeded is true,otherwise is false</returns>
-=======
         /// <param name="keyname">The key to request events for.</param>
         /// <param name="exclusive">Set TRUE to request that the obj is the only object receiving the keyname events, otherwise set to FALSE.</param>
         /// <returns>If the call succeeds then true, otherwise false.</returns>
->>>>>>> 2c5f8d6f
         /// <since_tizen> preview </since_tizen>
         public bool KeyGrab(string keyname, bool exclusive)
         {
@@ -941,11 +899,7 @@
         /// <summary>
         /// Removes the grab on the keyname key events.
         /// </summary>
-<<<<<<< HEAD
-        /// <param name="keyname">The key the grab is set for</param>
-=======
         /// <param name="keyname">The key the grab is set for.</param>
->>>>>>> 2c5f8d6f
         /// <since_tizen> preview </since_tizen>
         public void KeyUngrab(string keyname)
         {
@@ -974,15 +928,9 @@
         /// <summary>
         /// Sets the hints for an object's aspect ratio.
         /// </summary>
-<<<<<<< HEAD
-        /// <param name="aspect">The policy or type of aspect ratio to apply to object</param>
-        /// <param name="w">The integer to use as aspect width ratio term</param>
-        /// <param name="h">The integer to use as aspect height ratio term</param>
-=======
         /// <param name="aspect">The policy or type of aspect ratio to apply to an object.</param>
         /// <param name="w">The integer to be used as aspect width ratio term.</param>
         /// <param name="h">The integer to be used as aspect height ratio term.</param>
->>>>>>> 2c5f8d6f
         /// <since_tizen> preview </since_tizen>
         public void SetSizeHintAspect(AspectControl aspect, int w, int h)
         {
@@ -992,15 +940,9 @@
         /// <summary>
         /// Gets the hints for an object's aspect ratio.
         /// </summary>
-<<<<<<< HEAD
-        /// <param name="aspect">The policy or type of aspect ratio to apply to object</param>
-        /// <param name="w">The integer to use as aspect width ratio term</param>
-        /// <param name="h">The integer to use as aspect height ratio term</param>
-=======
         /// <param name="aspect">The policy or type of aspect ratio to apply to an object.</param>
         /// <param name="w">The integer to be used as aspect width ratio term.</param>
         /// <param name="h">The integer to be used as aspect height ratio term.</param>
->>>>>>> 2c5f8d6f
         /// <since_tizen> preview </since_tizen>
         public void GetSizeHintAspect(out AspectControl aspect, out int w, out int h)
         {
@@ -1103,24 +1045,15 @@
         /// <summary>
         /// Creates a widget handle.
         /// </summary>
-<<<<<<< HEAD
-        /// <param name="parent">Parent EvasObject</param>
-        /// <returns>Handle IntPtr</returns>
-=======
         /// <param name="parent">Parent EvasObject.</param>
         /// <returns>Handle IntPtr.</returns>
->>>>>>> 2c5f8d6f
         /// <since_tizen> preview </since_tizen>
         protected abstract IntPtr CreateHandle(EvasObject parent);
 
         /// <summary>
         /// For this object bind Parent object.Init handle and all kinds of EvasObjectEvent.
         /// </summary>
-<<<<<<< HEAD
-        /// <param name="parent">Parent object</param>
-=======
         /// <param name="parent">Parent object.</param>
->>>>>>> 2c5f8d6f
         /// <since_tizen> preview </since_tizen>
         public void Realize(EvasObject parent)
         {
