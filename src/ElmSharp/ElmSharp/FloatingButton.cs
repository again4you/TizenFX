--- conflicted
+++ resolved
@@ -27,11 +27,7 @@
         /// <summary>
         /// Creates and initializes a new instance of the FloatingButton class.
         /// </summary>
-<<<<<<< HEAD
-        /// <param name="parent">Created on this parent container..</param>
-=======
         /// <param name="parent">Created on this parent container.</param>
->>>>>>> 2c5f8d6f
         /// <since_tizen> preview </since_tizen>
         public FloatingButton(EvasObject parent) : base(parent)
         {
@@ -101,13 +97,8 @@
         /// <summary>
         /// Set the floatingbutton position with or without animation.
         /// </summary>
-<<<<<<< HEAD
-        /// <param name="position">Button position</param>
-        /// <param name="animated">Animat flag</param>
-=======
         /// <param name="position">Button position.</param>
         /// <param name="animated">Animation flag.</param>
->>>>>>> 2c5f8d6f
         /// <since_tizen> preview </since_tizen>
         public void SetPosition(FloatingButtonPosition position, bool animated)
         {
@@ -124,13 +115,8 @@
         /// <summary>
         /// Creates a widget handle.
         /// </summary>
-<<<<<<< HEAD
-        /// <param name="parent">Parent EvasObject</param>
-        /// <returns>Handle IntPtr</returns>
-=======
         /// <param name="parent">Parent EvasObject.</param>
         /// <returns>Handle IntPtr.</returns>
->>>>>>> 2c5f8d6f
         /// <since_tizen> preview </since_tizen>
         protected override IntPtr CreateHandle(EvasObject parent)
         {
