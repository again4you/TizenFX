/*
 * Copyright (c) 2016 Samsung Electronics Co., Ltd All Rights Reserved
 *
 * Licensed under the Apache License, Version 2.0 (the License);
 * you may not use this file except in compliance with the License.
 * You may obtain a copy of the License at
 *
 * http://www.apache.org/licenses/LICENSE-2.0
 *
 * Unless required by applicable law or agreed to in writing, software
 * distributed under the License is distributed on an AS IS BASIS,
 * WITHOUT WARRANTIES OR CONDITIONS OF ANY KIND, either express or implied.
 * See the License for the specific language governing permissions and
 * limitations under the License.
 */

using System;

namespace ElmSharp
{
    /// <summary>
    /// The Box is a container that is used to arrange UI components in a linear order.
    /// </summary>
    /// <since_tizen> preview </since_tizen>
    public class Box : Container
    {
        private Interop.Elementary.BoxLayoutCallback _layoutCallback;

        /// <summary>
        /// Creates and initializes a new instance of the Box class.
        /// </summary>
        /// <param name="parent">The EvasObject to which the new Box will be attached as a child.</param>
        /// <since_tizen> preview </since_tizen>
        public Box(EvasObject parent) : base(parent)
        {
        }

        /// <summary>
        /// Sets or gets the IsHorizontal value, which describe the pack direction. Vertical is default.
        /// </summary>
        /// <since_tizen> preview </since_tizen>
        public bool IsHorizontal
        {
            get
            {
                return Interop.Elementary.elm_box_horizontal_get(RealHandle);
            }
            set
            {
                Interop.Elementary.elm_box_horizontal_set(RealHandle, value);
            }
        }

        /// <summary>
        /// Sets or gets whether the box has to arrange its children homogeneously.
        /// </summary>
        /// <since_tizen> preview </since_tizen>
        public bool IsHomogeneous
        {
            get
            {
                return Interop.Elementary.elm_box_homogeneous_get(RealHandle);
            }
            set
            {
                Interop.Elementary.elm_box_homogeneous_set(RealHandle, value);
            }
        }

        /// <summary>
        /// Adds an object at the end of the pack list.
        /// </summary>
        /// <remarks>
        /// Packs the "content" object into the Box, placing it last in the list of children objects.
        /// The actual position of the object will get on the screen depending on the layout used.
        /// If no custom layout is set, it will be at the bottom or right,
        /// depending if the Box is vertical or horizontal, respectively.
        /// </remarks>
<<<<<<< HEAD
        /// <param name="content">The oject be packed</param>
=======
        /// <param name="content">The oject to be packed.</param>
>>>>>>> 2c5f8d6f
        /// <since_tizen> preview </since_tizen>
        public void PackEnd(EvasObject content)
        {
            Interop.Elementary.elm_box_pack_end(RealHandle, content);
            AddChild(content);
        }

        /// <summary>
        /// Adds a "content" object to the beginning of the pack list.
        /// </summary>
        /// <remarks>
        /// Packs the "content" object into the box object, placing it first in the list of children objects.
        /// The actual position of the object will get on the screen depending on the layout used.
        /// If no custom layout is set, it will be at the top or left,
        /// depending if the Box is vertical or horizontal, respectively.
        /// </remarks>
        /// <param name="content">The object to be packed.</param>
        /// <since_tizen> preview </since_tizen>
        public void PackStart(EvasObject content)
        {
            Interop.Elementary.elm_box_pack_start(RealHandle, content);
            AddChild(content);
        }

        /// <summary>
        /// Adds a "content" object to the box after the "after" object.
        /// </summary>
        /// <remarks>
        /// This will add the "content" to the box indicated after the object indicated with "after".
        /// If "after" is not already in the box, the results are undefined.
        /// After means either to the right of the "after" object or below it, depending on orientation.
        /// </remarks>
<<<<<<< HEAD
        /// <param name="content">The object will be added in Box</param>
        /// <param name="after">The object has been added in Box</param>
=======
        /// <param name="content">The object will be added in the box.</param>
        /// <param name="after">The object has been added in the box.</param>
>>>>>>> 2c5f8d6f
        /// <since_tizen> preview </since_tizen>
        public void PackAfter(EvasObject content, EvasObject after)
        {
            Interop.Elementary.elm_box_pack_after(RealHandle, content, after);
            AddChild(content);
        }

        /// <summary>
        /// Adds a "content" object to the box before the "before" object.
        /// </summary>
        /// <remarks>
        /// This will add the "content" to the box indicated before the object indicated with "before".
        /// If "before" is not already in the box, the results are undefined.
        /// Before means either to the left of the "before" object or below it, depending on orientation.
        /// </remarks>
<<<<<<< HEAD
        /// <param name="content">The object will be added in Box</param>
        /// <param name="before">The object has been added in Box</param>
=======
        /// <param name="content">The object will be added in the box.</param>
        /// <param name="before">The object has been added in the box.</param>
>>>>>>> 2c5f8d6f
        /// <since_tizen> preview </since_tizen>
        public void PackBefore(EvasObject content, EvasObject before)
        {
            Interop.Elementary.elm_box_pack_before(RealHandle, content, before);
            AddChild(content);
        }

        /// <summary>
        /// Removes the "content" object from the box without deleting it.
        /// </summary>
<<<<<<< HEAD
        /// <param name="content">The object to unpack</param>
=======
        /// <param name="content">The object to unpack.</param>
>>>>>>> 2c5f8d6f
        /// <since_tizen> preview </since_tizen>
        public void UnPack(EvasObject content)
        {
            Interop.Elementary.elm_box_unpack(RealHandle, content);
            RemoveChild(content);
        }

        /// <summary>
        /// Removes all the objects from the Box container.
        /// </summary>
        /// <since_tizen> preview </since_tizen>
        public void UnPackAll()
        {
            Interop.Elementary.elm_box_unpack_all(RealHandle);
            ClearChildren();
        }

        /// <summary>
        /// Whenever any changes that requires the box in object to recalculate the size and position of its elements,
        /// the function cb will be called to determine what the layout of the children will be.
        /// </summary>
<<<<<<< HEAD
        /// <param name="action">The callback function used for layout </param>
=======
        /// <param name="action">The callback function used for layout.</param>
>>>>>>> 2c5f8d6f
        /// <since_tizen> preview </since_tizen>
        public void SetLayoutCallback(Action action)
        {
            _layoutCallback = (obj, priv, data) =>
            {
                action();
            };
            Interop.Elementary.elm_box_layout_set(RealHandle, _layoutCallback, IntPtr.Zero, null);
        }

        /// <summary>
        /// Sets the color of the exact part to the box's layout parent.
        /// </summary>
        /// <param name="part">The name of part class, it could be 'bg', 'elm.swllow.content'.</param>
        /// <param name="color">The color value.</param>
        /// <since_tizen> preview </since_tizen>
        public override void SetPartColor(string part, Color color)
        {
            Interop.Elementary.elm_object_color_class_color_set(Handle, part, color.R * color.A / 255,
                                                                              color.G * color.A / 255,
                                                                              color.B * color.A / 255,
                                                                              color.A);
        }

        /// <summary>
        /// Gets the color of the exact part of the box's layout parent.
        /// </summary>
        /// <param name="part">The name of part class, it could be 'bg', 'elm.swllow.content'.</param>
        /// <returns></returns>
        /// <since_tizen> preview </since_tizen>
        public override Color GetPartColor(string part)
        {
            int r, g, b, a;
            Interop.Elementary.elm_object_color_class_color_get(Handle, part, out r, out g, out b, out a);
            return new Color((int)(r / (a / 255.0)), (int)(g / (a / 255.0)), (int)(b / (a / 255.0)), a);
        }

        /// <summary>
        /// Forces the box to recalculate its children packing.
        /// If any children were added or removed, the box will not calculate the values immediately, rather leaving it to the next main loop iteration.
        /// While this is great as it would save lots of recalculation, whenever you need to get the position of a just added item, you must force recalculate before doing so.
        /// </summary>
        /// <since_tizen> preview </since_tizen>
        public void Recalculate()
        {
            Interop.Elementary.elm_box_recalculate(RealHandle);
        }

        /// <summary>
        /// Clears the box's of all the children.
        /// Remove all the elements contained by the box, deleting the respective objects.
        /// </summary>
        /// <since_tizen> preview </since_tizen>
        public void Clear()
        {
            Interop.Elementary.elm_box_clear(RealHandle);
            ClearChildren();
        }

        /// <summary>
        /// Sets or gets the alignment of the whole bounding box of contents.
        /// </summary>
<<<<<<< HEAD
        /// <param name="horizontal">Horizontal alignment</param>
        /// <param name="vertical">Vertical alignment</param>
=======
        /// <param name="horizontal">Horizontal alignment.</param>
        /// <param name="vertical">Vertical alignment.</param>
>>>>>>> 2c5f8d6f
        /// <since_tizen> preview </since_tizen>
        public void SetBoxAlignment(double horizontal, double vertical)
        {
            Interop.Elementary.elm_box_align_set(RealHandle, horizontal, vertical);
        }

        /// <summary>
        /// Sets or gets the space (padding) between the box's elements.
        /// </summary>
<<<<<<< HEAD
        /// <param name="horizontal">Horizontal padding</param>
        /// <param name="vertical">vertical padding</param>
=======
        /// <param name="horizontal">Horizontal padding.</param>
        /// <param name="vertical">Vertical padding.</param>
>>>>>>> 2c5f8d6f
        /// <since_tizen> preview </since_tizen>
        public void SetPadding(int horizontal, int vertical)
        {
            Interop.Elementary.elm_box_padding_set(RealHandle, horizontal, vertical);
        }

        /// <summary>
        /// Creates a widget handle.
        /// </summary>
<<<<<<< HEAD
        /// <param name="parent">Parent EvasObject</param>
        /// <returns>Handle IntPtr</returns>
=======
        /// <param name="parent">Parent EvasObject.</param>
        /// <returns>Handle IntPtr.</returns>
>>>>>>> 2c5f8d6f
        /// <since_tizen> preview </since_tizen>
        protected override IntPtr CreateHandle(EvasObject parent)
        {
            IntPtr handle = Interop.Elementary.elm_layout_add(parent.Handle);
            Interop.Elementary.elm_layout_theme_set(handle, "layout", "background", "default");

            RealHandle = Interop.Elementary.elm_box_add(handle);
            Interop.Elementary.elm_object_part_content_set(handle, "elm.swallow.content", RealHandle);

            return handle;
        }
    }
}<|MERGE_RESOLUTION|>--- conflicted
+++ resolved
@@ -76,11 +76,7 @@
         /// If no custom layout is set, it will be at the bottom or right,
         /// depending if the Box is vertical or horizontal, respectively.
         /// </remarks>
-<<<<<<< HEAD
-        /// <param name="content">The oject be packed</param>
-=======
         /// <param name="content">The oject to be packed.</param>
->>>>>>> 2c5f8d6f
         /// <since_tizen> preview </since_tizen>
         public void PackEnd(EvasObject content)
         {
@@ -113,13 +109,8 @@
         /// If "after" is not already in the box, the results are undefined.
         /// After means either to the right of the "after" object or below it, depending on orientation.
         /// </remarks>
-<<<<<<< HEAD
-        /// <param name="content">The object will be added in Box</param>
-        /// <param name="after">The object has been added in Box</param>
-=======
         /// <param name="content">The object will be added in the box.</param>
         /// <param name="after">The object has been added in the box.</param>
->>>>>>> 2c5f8d6f
         /// <since_tizen> preview </since_tizen>
         public void PackAfter(EvasObject content, EvasObject after)
         {
@@ -135,13 +126,8 @@
         /// If "before" is not already in the box, the results are undefined.
         /// Before means either to the left of the "before" object or below it, depending on orientation.
         /// </remarks>
-<<<<<<< HEAD
-        /// <param name="content">The object will be added in Box</param>
-        /// <param name="before">The object has been added in Box</param>
-=======
         /// <param name="content">The object will be added in the box.</param>
         /// <param name="before">The object has been added in the box.</param>
->>>>>>> 2c5f8d6f
         /// <since_tizen> preview </since_tizen>
         public void PackBefore(EvasObject content, EvasObject before)
         {
@@ -152,11 +138,7 @@
         /// <summary>
         /// Removes the "content" object from the box without deleting it.
         /// </summary>
-<<<<<<< HEAD
-        /// <param name="content">The object to unpack</param>
-=======
         /// <param name="content">The object to unpack.</param>
->>>>>>> 2c5f8d6f
         /// <since_tizen> preview </since_tizen>
         public void UnPack(EvasObject content)
         {
@@ -178,11 +160,7 @@
         /// Whenever any changes that requires the box in object to recalculate the size and position of its elements,
         /// the function cb will be called to determine what the layout of the children will be.
         /// </summary>
-<<<<<<< HEAD
-        /// <param name="action">The callback function used for layout </param>
-=======
         /// <param name="action">The callback function used for layout.</param>
->>>>>>> 2c5f8d6f
         /// <since_tizen> preview </since_tizen>
         public void SetLayoutCallback(Action action)
         {
@@ -245,13 +223,8 @@
         /// <summary>
         /// Sets or gets the alignment of the whole bounding box of contents.
         /// </summary>
-<<<<<<< HEAD
-        /// <param name="horizontal">Horizontal alignment</param>
-        /// <param name="vertical">Vertical alignment</param>
-=======
         /// <param name="horizontal">Horizontal alignment.</param>
         /// <param name="vertical">Vertical alignment.</param>
->>>>>>> 2c5f8d6f
         /// <since_tizen> preview </since_tizen>
         public void SetBoxAlignment(double horizontal, double vertical)
         {
@@ -261,13 +234,8 @@
         /// <summary>
         /// Sets or gets the space (padding) between the box's elements.
         /// </summary>
-<<<<<<< HEAD
-        /// <param name="horizontal">Horizontal padding</param>
-        /// <param name="vertical">vertical padding</param>
-=======
         /// <param name="horizontal">Horizontal padding.</param>
         /// <param name="vertical">Vertical padding.</param>
->>>>>>> 2c5f8d6f
         /// <since_tizen> preview </since_tizen>
         public void SetPadding(int horizontal, int vertical)
         {
@@ -277,13 +245,8 @@
         /// <summary>
         /// Creates a widget handle.
         /// </summary>
-<<<<<<< HEAD
-        /// <param name="parent">Parent EvasObject</param>
-        /// <returns>Handle IntPtr</returns>
-=======
         /// <param name="parent">Parent EvasObject.</param>
         /// <returns>Handle IntPtr.</returns>
->>>>>>> 2c5f8d6f
         /// <since_tizen> preview </since_tizen>
         protected override IntPtr CreateHandle(EvasObject parent)
         {
