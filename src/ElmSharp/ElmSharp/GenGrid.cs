/*
 * Copyright (c) 2016 Samsung Electronics Co., Ltd All Rights Reserved
 *
 * Licensed under the Apache License, Version 2.0 (the License);
 * you may not use this file except in compliance with the License.
 * You may obtain a copy of the License at
 *
 * http://www.apache.org/licenses/LICENSE-2.0
 *
 * Unless required by applicable law or agreed to in writing, software
 * distributed under the License is distributed on an AS IS BASIS,
 * WITHOUT WARRANTIES OR CONDITIONS OF ANY KIND, either express or implied.
 * See the License for the specific language governing permissions and
 * limitations under the License.
 */

using System;
using System.Collections.Generic;

namespace ElmSharp
{
    /// <summary>
    /// It inherits System.EventArgs.
    /// It contains the item which is the <see cref="GenGridItem"/> type.
    /// All events of the GenGrid contain GenGridItemEventArgs as a parameter.
    /// </summary>
    /// <since_tizen> preview </since_tizen>
    public class GenGridItemEventArgs : EventArgs
    {
        /// <summary>
        /// Gets or sets the gengrid item. The return type is <see cref="GenGridItem"/>.
        /// </summary>
        /// <since_tizen> preview </since_tizen>
        public GenGridItem Item { get; set; }

        internal static GenGridItemEventArgs CreateFromSmartEvent(IntPtr data, IntPtr obj, IntPtr info)
        {
            GenGridItem item = ItemObject.GetItemByHandle(info) as GenGridItem;
            return new GenGridItemEventArgs() { Item = item };
        }
    }

    /// <summary>
    /// It inherits <see cref="Layout"/>.
    /// The GenGrid is a widget that aims to position objects in a grid layout, while actually creating and rendering only the visible ones.
    /// It has two directions in which a given GenGrid widget expands while placing its items, horizontal and vertical.
    /// The gengrid items are represented through the <see cref="GenItemClass"/> definition field details.
    /// </summary>
    /// <since_tizen> preview </since_tizen>
    public class GenGrid : Layout
    {
        HashSet<GenGridItem> _children = new HashSet<GenGridItem>();

        SmartEvent<GenGridItemEventArgs> _selected;
        SmartEvent<GenGridItemEventArgs> _unselected;
        SmartEvent<GenGridItemEventArgs> _activated;
        SmartEvent<GenGridItemEventArgs> _pressed;
        SmartEvent<GenGridItemEventArgs> _released;
        SmartEvent<GenGridItemEventArgs> _doubleClicked;
        SmartEvent<GenGridItemEventArgs> _realized;
        SmartEvent<GenGridItemEventArgs> _unrealized;
        SmartEvent<GenGridItemEventArgs> _longpressed;
        SmartEvent<GenGridItemEventArgs> _focused;
        SmartEvent<GenGridItemEventArgs> _unfocused;
        SmartEvent _changed;

        /// <summary>
        /// Creates and initializes a new instance of the GenGrid class.
        /// </summary>
<<<<<<< HEAD
        /// <param name="parent">The parent is a given container which will be attached by GenGrid as a child. It's <see cref="EvasObject"/> type.</param>
=======
        /// <param name="parent">The parent is a given container which will be attached by GenGrid as a child. It's the <see cref="EvasObject"/> type.</param>
>>>>>>> 2c5f8d6f
        /// <since_tizen> preview </since_tizen>
        public GenGrid(EvasObject parent) : base(parent)
        {
            InitializeSmartEvent();
        }

        /// <summary>
        /// ItemSelected is raised when a new GenGrid item is selected.
        /// </summary>
        /// <since_tizen> preview </since_tizen>
        public event EventHandler<GenGridItemEventArgs> ItemSelected;

        /// <summary>
        /// ItemUnselected is raised when the gengrid item is unselected.
        /// </summary>
        /// <since_tizen> preview </since_tizen>
        public event EventHandler<GenGridItemEventArgs> ItemUnselected;

        /// <summary>
        /// ItemPressed is raised when a new gengrid item is pressed.
        /// </summary>
        /// <since_tizen> preview </since_tizen>
        public event EventHandler<GenGridItemEventArgs> ItemPressed;

        /// <summary>
        /// ItemReleased is raised when a new gengrid item is released.
        /// </summary>
        /// <since_tizen> preview </since_tizen>
        public event EventHandler<GenGridItemEventArgs> ItemReleased;

        /// <summary>
        /// ItemActivated is raised when a new gengrid item is double-clicked or pressed (enter|return|spacebar).
        /// </summary>
        /// <since_tizen> preview </since_tizen>
        public event EventHandler<GenGridItemEventArgs> ItemActivated;

        /// <summary>
        /// ItemDoubleClicked is raised when a new gengrid item is double-clicked.
        /// </summary>
        /// <since_tizen> preview </since_tizen>
        public event EventHandler<GenGridItemEventArgs> ItemDoubleClicked;

        /// <summary>
        /// ItemRealized is raised when a gengrid item is implemented through <see cref="GenItemClass"/>.
        /// </summary>
        /// <since_tizen> preview </since_tizen>
        public event EventHandler<GenGridItemEventArgs> ItemRealized;

        /// <summary>
        /// ItemUnrealized is raised when the gengrid item is deleted.
        /// </summary>
        /// <since_tizen> preview </since_tizen>
        public event EventHandler<GenGridItemEventArgs> ItemUnrealized;

        /// <summary>
        /// ItemLongPressed is raised when a gengrid item is pressed for a certain amount of time. By default it's 1 second.
        /// </summary>
        /// <since_tizen> preview </since_tizen>
        public event EventHandler<GenGridItemEventArgs> ItemLongPressed;

        /// <summary>
<<<<<<< HEAD
        /// ItemFocussed is raised when a gengrid item has received focus.
        /// </summary>
        /// <since_tizen> preview </since_tizen>
        public event EventHandler<GenGridItemEventArgs> ItemFocused;

        /// <summary>
        /// ItemUnfocussed is raised when a gengrid item has lost focus.
        /// </summary>
        /// <since_tizen> preview </since_tizen>
        public event EventHandler<GenGridItemEventArgs> ItemUnfocused;

        /// <summary>
        ///  Changed is raised when an item is added, removed, resized or moved and when the gengrid is resized or gets "horizontal" property changes.
=======
        /// Changed is raised when an item is added, removed, resized, or moved, and when the gengrid is resized or gets "horizontal" property changes.
>>>>>>> 2c5f8d6f
        /// </summary>
        /// <since_tizen> preview </since_tizen>
        public event EventHandler Changed;

        /// <summary>
        /// Gets or sets the item's grid alignment along X-axis within a given GenGrid widget.
        /// Accepted values are in the 0.0 to 1.0 range, with the special value -1.0 used to specify "justify" or "fill" by some users.
        /// By default, value is 0.0, meaning that the gengrid has its items grid placed exactly in the left along X-axis.
        /// </summary>
        /// <since_tizen> preview </since_tizen>
        public double ItemAlignmentX
        {
            get
            {
                double align;
                Interop.Elementary.elm_gengrid_align_get(RealHandle, out align, IntPtr.Zero);
                return align;
            }
            set
            {
                double aligny = ItemAlignmentY;
                Interop.Elementary.elm_gengrid_align_set(RealHandle, value, aligny);
            }
        }

        /// <summary>
        /// Gets or sets the item's grid alignment on Y-axis within a given GenGrid widget.
        /// Accepted values are in the 0.0 to 1.0 range, with the special value -1.0 used to specify "justify" or "fill" by some users.
        /// By default, value is 0.0, meaning that the gengrid has its items grid placed exactly in the top along Y-axis.
        /// </summary>
        /// <since_tizen> preview </since_tizen>
        public double ItemAlignmentY
        {
            get
            {
                double align;
                Interop.Elementary.elm_gengrid_align_get(RealHandle, IntPtr.Zero, out align);
                return align;
            }
            set
            {
                double alignx = ItemAlignmentX;
                Interop.Elementary.elm_gengrid_align_set(RealHandle, alignx, value);
            }
        }

        /// <summary>
        /// Gets or sets the manner in which the items grid is filled within a given GenGrid widget.
        /// It is filled if true, otherwise not filled if false.
        /// </summary>
        /// <since_tizen> preview </since_tizen>
        public bool FillItems
        {
            get
            {
                return Interop.Elementary.elm_gengrid_filled_get(RealHandle);
            }
            set
            {
                Interop.Elementary.elm_gengrid_filled_set(RealHandle, value);
            }
        }

        /// <summary>
        /// Gets or sets whether multi-selection is enabled or disabled for a given GenGrid widget.
        /// </summary>
        /// <remarks>
        /// Multi-selection is the ability to have more than one item selected, on a given gengrid, simultaneously.
        /// When it is enabled, a sequence of clicks on different items makes them all selected, progressively.
        /// A click on an already selected item unselects it. If interacting via the keyboard, multi-selection is enabled while holding the "Shift" key.
        /// By default, multi-selection is disabled.
        /// </remarks>
        /// <since_tizen> preview </since_tizen>
        public bool MultipleSelection
        {
            get
            {
                return Interop.Elementary.elm_gengrid_multi_select_get(RealHandle);
            }
            set
            {
                Interop.Elementary.elm_gengrid_multi_select_set(RealHandle, value);
            }
        }

        /// <summary>
        /// Gets or sets the width for the items of a given GenGrid widget.
        /// </summary>
        /// <remarks>
        /// A gengrid, after creation, still has no information on the size to give to each of its cells.
        /// The default width and height just are one finger wide.
        /// Use this property to force a custom width for your items, making them as big as you wish.
        /// </remarks>
        /// <since_tizen> preview </since_tizen>
        public int ItemWidth
        {
            get
            {
                int width;
                Interop.Elementary.elm_gengrid_item_size_get(RealHandle, out width, IntPtr.Zero);
                return width;
            }
            set
            {
                int height = ItemHeight;
                Interop.Elementary.elm_gengrid_item_size_set(RealHandle, value, height);
            }
        }

        /// <summary>
        /// Gets or sets the height for the items of a given GenGrid widget.
        /// </summary>
        /// <remarks>
        /// A gengrid, after creation, still has no information on the size to give to each of its cells.
        /// The default width and height just are one finger wide.
        /// Use this property to force a custom height for your items, making them as big as you wish.
        /// </remarks>
        /// <since_tizen> preview </since_tizen>
        public int ItemHeight
        {
            get
            {
                int height;
                Interop.Elementary.elm_gengrid_item_size_get(RealHandle, IntPtr.Zero, out height);
                return height;
            }
            set
            {
                int width = ItemWidth;
                Interop.Elementary.elm_gengrid_item_size_set(RealHandle, width, value);
            }
        }

        /// <summary>
        /// Gets or sets the gengrid select mode by <see cref="GenItemSelectionMode"/>.
        /// </summary>
        /// <since_tizen> preview </since_tizen>
        public GenItemSelectionMode SelectionMode
        {
            get
            {
                return (GenItemSelectionMode)Interop.Elementary.elm_gengrid_select_mode_get(RealHandle);
            }
            set
            {
                Interop.Elementary.elm_gengrid_select_mode_set(RealHandle, (int)value);
            }
        }

        /// <summary>
        /// Gets or sets the direction for which a given GenGrid widget expands while placing its items.
        /// </summary>
        /// <remarks>
        /// If true, items are placed in columns from top to bottom and when the space for a column is filled, another one is started on the right, thus expanding the grid horizontally.
        /// If false, items are placed in rows from left to right, and when the space for a row is filled, another one is started below, thus expanding the grid vertically.
        /// </remarks>
        /// <since_tizen> preview </since_tizen>
        public bool IsHorizontal
        {
            get
            {
                return Interop.Elementary.elm_gengrid_horizontal_get(RealHandle);
            }
            set
            {
                Interop.Elementary.elm_gengrid_horizontal_set(RealHandle, value);
            }
        }

        /// <summary>
        /// Gets or sets whether the gengrid items should be highlighted when an item is selected.
        /// </summary>
        /// <since_tizen> preview </since_tizen>
        public bool IsHighlight
        {
            get
            {
                return Interop.Elementary.elm_gengrid_highlight_mode_get(RealHandle);
            }
            set
            {
                Interop.Elementary.elm_gengrid_highlight_mode_set(RealHandle, value);
            }
        }

        /// <summary>
<<<<<<< HEAD
        /// Sets or gets the value of HorizontalScrollBarVisiblePolicy
        /// </summary>
        /// <remarks>
        /// ScrollBarVisiblePolicy.Auto means the horizontal scrollbar is made visible if it is needed, and otherwise kept hidden.
        /// ScrollBarVisiblePolicy.Visible turns it on all the time, and ScrollBarVisiblePolicy.Invisible always keeps it off.
        /// </remarks>
        /// <since_tizen> preview </since_tizen>
        public ScrollBarVisiblePolicy HorizontalScrollBarVisiblePolicy
        {
            get
            {
                int policy;
                Interop.Elementary.elm_scroller_policy_get(RealHandle, out policy, IntPtr.Zero);
                return (ScrollBarVisiblePolicy)policy;
            }
            set
            {
                ScrollBarVisiblePolicy v = VerticalScrollBarVisiblePolicy;
                Interop.Elementary.elm_scroller_policy_set(RealHandle, (int)value, (int)v);
            }
        }

        /// <summary>
        /// Sets or gets the value of VerticalScrollBarVisiblePolicy
        /// </summary>
        /// <remarks>
        /// ScrollBarVisiblePolicy.Auto means the vertical scrollbar is made visible if it is needed, and otherwise kept hidden.
        /// ScrollBarVisiblePolicy.Visible turns it on all the time, and ScrollBarVisiblePolicy.Invisible always keeps it off.
        /// </remarks>
        /// <since_tizen> preview </since_tizen>
        public ScrollBarVisiblePolicy VerticalScrollBarVisiblePolicy
        {
            get
            {
                int policy;
                Interop.Elementary.elm_scroller_policy_get(RealHandle, IntPtr.Zero, out policy);
                return (ScrollBarVisiblePolicy)policy;
            }
            set
            {
                ScrollBarVisiblePolicy h = HorizontalScrollBarVisiblePolicy;
                Interop.Elementary.elm_scroller_policy_set(RealHandle, (int)h, (int)value);
            }
        }

        /// <summary>
        /// Gets the first item in a given gengrid widget.
        /// </summary>
=======
        /// Sets or gets the value of HorizontalScrollBarVisiblePolicy.
        /// </summary>
        /// <remarks>
        /// ScrollBarVisiblePolicy.Auto means the horizontal scrollbar is made visible if it is needed, and otherwise kept hidden.
        /// ScrollBarVisiblePolicy.Visible turns it on all the time, and ScrollBarVisiblePolicy.Invisible always keeps it off.
        /// </remarks>
        /// <since_tizen> preview </since_tizen>
        public ScrollBarVisiblePolicy HorizontalScrollBarVisiblePolicy
        {
            get
            {
                int policy;
                Interop.Elementary.elm_scroller_policy_get(RealHandle, out policy, IntPtr.Zero);
                return (ScrollBarVisiblePolicy)policy;
            }
            set
            {
                ScrollBarVisiblePolicy v = VerticalScrollBarVisiblePolicy;
                Interop.Elementary.elm_scroller_policy_set(RealHandle, (int)value, (int)v);
            }
        }

        /// <summary>
        /// Sets or gets the value of VerticalScrollBarVisiblePolicy.
        /// </summary>
        /// <remarks>
        /// ScrollBarVisiblePolicy.Auto means the vertical scrollbar is made visible if it is needed, and otherwise kept hidden.
        /// ScrollBarVisiblePolicy.Visible turns it on all the time, and ScrollBarVisiblePolicy.Invisible always keeps it off.
        /// </remarks>
        /// <since_tizen> preview </since_tizen>
        public ScrollBarVisiblePolicy VerticalScrollBarVisiblePolicy
        {
            get
            {
                int policy;
                Interop.Elementary.elm_scroller_policy_get(RealHandle, IntPtr.Zero, out policy);
                return (ScrollBarVisiblePolicy)policy;
            }
            set
            {
                ScrollBarVisiblePolicy h = HorizontalScrollBarVisiblePolicy;
                Interop.Elementary.elm_scroller_policy_set(RealHandle, (int)h, (int)value);
            }
        }

        /// <summary>
        /// Gets the first item in a given GenGrid widget.
        /// </summary>
>>>>>>> 2c5f8d6f
        /// <since_tizen> preview </since_tizen>
        public GenGridItem FirstItem
        {
            get
            {
                IntPtr handle = Interop.Elementary.elm_gengrid_first_item_get(RealHandle);
                return ItemObject.GetItemByHandle(handle) as GenGridItem;
            }
        }

        /// <summary>
        /// Gets the last item in a given GenGrid widget.
        /// </summary>
        /// <since_tizen> preview </since_tizen>
        public GenGridItem LastItem
        {
            get
            {
                IntPtr handle = Interop.Elementary.elm_gengrid_last_item_get(RealHandle);
                return ItemObject.GetItemByHandle(handle) as GenGridItem;
            }
        }

        /// <summary>
        /// Gets the items count in a given GenGrid widget.
        /// </summary>
        /// <since_tizen> preview </since_tizen>
        public uint ItemCount
        {
            get
            {
                return Interop.Elementary.elm_gengrid_items_count(RealHandle);
            }
        }

        /// <summary>
        /// Gets the selected item in a given GenGrid widget.
        /// </summary>
        /// <since_tizen> preview </since_tizen>
        public GenGridItem SelectedItem
        {
            get
            {
                IntPtr handle = Interop.Elementary.elm_gengrid_selected_item_get(RealHandle);
                return ItemObject.GetItemByHandle(handle) as GenGridItem;
            }
        }

        /// <summary>
        /// Gets or sets whether a given GenGrid widget is able to or not able to have items reordered.
        /// </summary>
        /// <since_tizen> preview </since_tizen>
        public bool ReorderMode
        {
            get
            {
                return Interop.Elementary.elm_gengrid_reorder_mode_get(RealHandle);
            }
            set
            {
                Interop.Elementary.elm_gengrid_reorder_mode_set(RealHandle, value);
            }
        }

        /// <summary>
        /// Appends a new item to a given GenGrid widget. This adds an item to the end of the gengrid.
        /// </summary>
        /// <param name="itemClass">The itemClass defines how to display the data.</param>
        /// <param name="data">The item data.</param>
        /// <returns>Return a gengrid item that contains the data and itemClass.</returns>
        /// <seealso cref="GenItemClass"/>
        /// <seealso cref="GenGridItem"/>
        /// <since_tizen> preview </since_tizen>
        public GenGridItem Append(GenItemClass itemClass, object data)
        {
            GenGridItem item = new GenGridItem(data, itemClass);
            IntPtr handle = Interop.Elementary.elm_gengrid_item_append(RealHandle, itemClass.UnmanagedPtr, (IntPtr)item.Id, null, (IntPtr)item.Id);
            item.Handle = handle;
            AddInternal(item);
            return item;
        }

        /// <summary>
        /// Prepends a new item to a given GenGrid widget. This adds an item to the beginning of the gengrid.
        /// </summary>
        /// <param name="itemClass">The itemClass defines how to display the data.</param>
        /// <param name="data">The item data.</param>
        /// <returns>Return a gengrid item that contains the data and itemClass.</returns>
        /// <seealso cref="GenItemClass"/>
        /// <seealso cref="GenGridItem"/>
        /// <since_tizen> preview </since_tizen>
        public GenGridItem Prepend(GenItemClass itemClass, object data)
        {
            GenGridItem item = new GenGridItem(data, itemClass);
            IntPtr handle = Interop.Elementary.elm_gengrid_item_prepend(RealHandle, itemClass.UnmanagedPtr, (IntPtr)item.Id, null, (IntPtr)item.Id);
            item.Handle = handle;
            AddInternal(item);
            return item;
        }

        /// <summary>
        /// Inserts an item before another in a GenGrid widget. This inserts an item before another in the gengrid.
        /// </summary>
        /// <param name="itemClass">The itemClass defines how to display the data.</param>
        /// <param name="data">The item data.</param>
        /// <param name="before">The item before which to place this new one.</param>
        /// <returns>Return a gengrid item that contains the data and itemClass.</returns>
        /// <seealso cref="GenItemClass"/>
        /// <seealso cref="GenGridItem"/>
        /// <since_tizen> preview </since_tizen>
        public GenGridItem InsertBefore(GenItemClass itemClass, object data, GenGridItem before)
        {
            GenGridItem item = new GenGridItem(data, itemClass);
            IntPtr handle = Interop.Elementary.elm_gengrid_item_insert_before(RealHandle, itemClass.UnmanagedPtr, (IntPtr)item.Id, before, null, (IntPtr)item.Id);
            item.Handle = handle;
            AddInternal(item);
            return item;
        }

        /// <summary>
        /// Inserts an item after another in a GenGrid widget. This inserts an item after another in the gengrid.
        /// </summary>
        /// <param name="itemClass">The itemClass defines how to display the data.</param>
        /// <param name="data">The item data.</param>
        /// <param name="after">The item after which to place this new one.</param>
        /// <returns>Return a gengrid item that contains the data and itemClass.</returns>
        /// <seealso cref="GenItemClass"/>
        /// <seealso cref="GenGridItem"/>
        /// <since_tizen> preview </since_tizen>
        public GenGridItem InsertAfter(GenItemClass itemClass, object data, GenGridItem after)
        {
            GenGridItem item = new GenGridItem(data, itemClass);
            IntPtr handle = Interop.Elementary.elm_gengrid_item_insert_after(RealHandle, itemClass.UnmanagedPtr, (IntPtr)item.Id, after, null, (IntPtr)item.Id);
            item.Handle = handle;
            AddInternal(item);
            return item;
        }

        /// <summary>
        /// Inserts an item in a GenGrid widget using a user-defined sort function.
        /// </summary>
        /// <param name="itemClass">The itemClass defines how to display the data.</param>
        /// <param name="data">The item data.</param>
<<<<<<< HEAD
        /// <param name="comparison">User defined comparison function that defines the sort order based on gengrid item and its data.</param>
        /// <returns>Return a gengrid item that contains data and itemClass.</returns>
=======
        /// <param name="comparison">User defined comparison function that defines the sort order based on the gengrid item and its data.</param>
        /// <returns>Return a gengrid item that contains the data and itemClass.</returns>
>>>>>>> 2c5f8d6f
        /// <since_tizen> preview </since_tizen>
        public GenGridItem InsertSorted(GenItemClass itemClass, object data, Comparison<object> comparison)
        {
            GenGridItem item = new GenGridItem(data, itemClass);

            Interop.Elementary.Eina_Compare_Cb compareCallback = (handle1, handle2) =>
            {
                GenGridItem first = (ItemObject.GetItemByHandle(handle1) as GenGridItem) ?? item;
                GenGridItem second = (ItemObject.GetItemByHandle(handle2) as GenGridItem) ?? item;
                return comparison(first.Data, second.Data);
            };

            IntPtr handle = Interop.Elementary.elm_gengrid_item_sorted_insert(RealHandle, itemClass.UnmanagedPtr, (IntPtr)item.Id, compareCallback, null, (IntPtr)item.Id);
            item.Handle = handle;
            AddInternal(item);
            return item;
        }

        /// <summary>
        /// Shows a given item to the visible area of a gengrid.
        /// </summary>
        /// <param name="item">The gengrid item to display.</param>
        /// <param name="position">The position of the item in the viewport.</param>
        /// <param name="animated">The type of how to show the item.</param>
        /// <remarks>
        /// If animated is true, the gengrid shows the item by scrolling if it's not fully visible.
        /// If animated is false, the gengrid shows the item by jumping if it's not fully visible.
        /// </remarks>
        /// <seealso cref="ScrollToPosition"/>
        /// <since_tizen> preview </since_tizen>
        public void ScrollTo(GenGridItem item, ScrollToPosition position, bool animated)
        {
            if (animated)
            {
                Interop.Elementary.elm_gengrid_item_bring_in(item.Handle, (int)position);
            }
            else
            {
                Interop.Elementary.elm_gengrid_item_show(item.Handle, (int)position);
            }
        }

        /// <summary>
        /// Updates the contents of all the realized items.
        /// This updates all realized items by calling all the <see cref="GenItemClass"/> again to get the content, text, and states.
        /// Use this when the original item data has changed and the changes are desired to reflect.
        /// </summary>
        /// <remarks>
        /// <see cref="GenItem.Update()"/> to update just one item.
        /// </remarks>
        /// <since_tizen> preview </since_tizen>
        public void UpdateRealizedItems()
        {
            Interop.Elementary.elm_gengrid_realized_items_update(RealHandle);
        }

        /// <summary>
        /// Removes all the items from a given GenGrid widget.
        /// This removes (and deletes) all the items in the object, making it empty.
        /// </summary>
        /// <remarks>
        /// <see cref="ItemObject.Delete()"/> to delete just one item.
        /// </remarks>
        /// <since_tizen> preview </since_tizen>
        public void Clear()
        {
            Interop.Elementary.elm_gengrid_clear(RealHandle);
        }

        /// <summary>
        /// Gets the item that is at the X, Y canvas coordinates.
        /// </summary>
        /// <param name="x">The input X coordinate.</param>
        /// <param name="y">The input Y coordinate.</param>
        /// <param name="portionX">The position relative to the item returned here.
        /// -1, 0, or 1, depending if the coordinate is on the left portion of that item(-1), on the middle section(0), or on the right part(1).
        /// </param>
        /// <param name="portionY">The position relative to the item returned here.
        /// -1, 0, or 1, depending if the coordinate is on the upper portion of that item (-1), on the middle section (0), or on the lower part (1).
        /// </param>
        /// <returns></returns>
        /// <since_tizen> preview </since_tizen>
        public GenGridItem GetItemByPosition(int x, int y, out int portionX, out int portionY)
        {
            IntPtr handle = Interop.Elementary.elm_gengrid_at_xy_item_get(RealHandle, x, y, out portionX, out portionY);
            return ItemObject.GetItemByHandle(handle) as GenGridItem;
        }

        /// <summary>
        /// Creates a widget handle.
        /// </summary>
<<<<<<< HEAD
        /// <param name="parent">Parent EvasObject</param>
        /// <returns>Handle IntPtr</returns>
=======
        /// <param name="parent">Parent EvasObject.</param>
        /// <returns>Handle IntPtr.</returns>
>>>>>>> 2c5f8d6f
        /// <since_tizen> preview </since_tizen>
        protected override IntPtr CreateHandle(EvasObject parent)
        {
            IntPtr handle = Interop.Elementary.elm_layout_add(parent.Handle);
            Interop.Elementary.elm_layout_theme_set(handle, "layout", "elm_widget", "default");

            RealHandle = Interop.Elementary.elm_gengrid_add(handle);
            Interop.Elementary.elm_object_part_content_set(handle, "elm.swallow.content", RealHandle);

            return handle;
        }

        void InitializeSmartEvent()
        {
            _selected = new SmartEvent<GenGridItemEventArgs>(this, this.RealHandle, "selected", GenGridItemEventArgs.CreateFromSmartEvent);
            _unselected = new SmartEvent<GenGridItemEventArgs>(this, this.RealHandle, "unselected", GenGridItemEventArgs.CreateFromSmartEvent);
            _activated = new SmartEvent<GenGridItemEventArgs>(this, this.RealHandle, "activated", GenGridItemEventArgs.CreateFromSmartEvent);
            _pressed = new SmartEvent<GenGridItemEventArgs>(this, this.RealHandle, "pressed", GenGridItemEventArgs.CreateFromSmartEvent);
            _released = new SmartEvent<GenGridItemEventArgs>(this, this.RealHandle, "released", GenGridItemEventArgs.CreateFromSmartEvent);
            _doubleClicked = new SmartEvent<GenGridItemEventArgs>(this, this.RealHandle, "clicked,double", GenGridItemEventArgs.CreateFromSmartEvent);
            _realized = new SmartEvent<GenGridItemEventArgs>(this, this.RealHandle, "realized", GenGridItemEventArgs.CreateFromSmartEvent);
            _unrealized = new SmartEvent<GenGridItemEventArgs>(this, this.RealHandle, "unrealized", GenGridItemEventArgs.CreateFromSmartEvent);
            _longpressed = new SmartEvent<GenGridItemEventArgs>(this, this.RealHandle, "longpressed", GenGridItemEventArgs.CreateFromSmartEvent);
            _focused = new SmartEvent<GenGridItemEventArgs>(this, this.RealHandle, "item,focused", GenGridItemEventArgs.CreateFromSmartEvent);
            _unfocused = new SmartEvent<GenGridItemEventArgs>(this, this.RealHandle, "item,unfocused", GenGridItemEventArgs.CreateFromSmartEvent);
            _changed = new SmartEvent(this, this.RealHandle, "changed");

            _selected.On += (s, e) => { if (e.Item != null) ItemSelected?.Invoke(this, e); };
            _unselected.On += (s, e) => { if (e.Item != null) ItemUnselected?.Invoke(this, e); };
            _activated.On += (s, e) => { if (e.Item != null) ItemActivated?.Invoke(this, e); };
            _pressed.On += (s, e) => { if (e.Item != null) ItemPressed?.Invoke(this, e); };
            _released.On += (s, e) => { if (e.Item != null) ItemReleased?.Invoke(this, e); };
            _doubleClicked.On += (s, e) => { if (e.Item != null) ItemDoubleClicked?.Invoke(this, e); };
            _realized.On += (s, e) => { if (e.Item != null) ItemRealized?.Invoke(this, e); };
            _unrealized.On += (s, e) => { if (e.Item != null) ItemUnrealized?.Invoke(this, e); };
            _longpressed.On += (s, e) => { if (e.Item != null) ItemLongPressed?.Invoke(this, e); };
            _focused.On += (s, e) => { if (e.Item != null) ItemFocused?.Invoke(this, e); };
            _unfocused.On += (s, e) => { if (e.Item != null) ItemUnfocused?.Invoke(this, e); };
            _changed.On += (s, e) => { Changed?.Invoke(this, e); };
        }

        void AddInternal(GenGridItem item)
        {
            _children.Add(item);
            item.Deleted += Item_Deleted;
        }

        void Item_Deleted(object sender, EventArgs e)
        {
            _children.Remove((GenGridItem)sender);
        }
    }
}<|MERGE_RESOLUTION|>--- conflicted
+++ resolved
@@ -67,11 +67,7 @@
         /// <summary>
         /// Creates and initializes a new instance of the GenGrid class.
         /// </summary>
-<<<<<<< HEAD
-        /// <param name="parent">The parent is a given container which will be attached by GenGrid as a child. It's <see cref="EvasObject"/> type.</param>
-=======
         /// <param name="parent">The parent is a given container which will be attached by GenGrid as a child. It's the <see cref="EvasObject"/> type.</param>
->>>>>>> 2c5f8d6f
         /// <since_tizen> preview </since_tizen>
         public GenGrid(EvasObject parent) : base(parent)
         {
@@ -133,7 +129,6 @@
         public event EventHandler<GenGridItemEventArgs> ItemLongPressed;
 
         /// <summary>
-<<<<<<< HEAD
         /// ItemFocussed is raised when a gengrid item has received focus.
         /// </summary>
         /// <since_tizen> preview </since_tizen>
@@ -147,9 +142,6 @@
 
         /// <summary>
         ///  Changed is raised when an item is added, removed, resized or moved and when the gengrid is resized or gets "horizontal" property changes.
-=======
-        /// Changed is raised when an item is added, removed, resized, or moved, and when the gengrid is resized or gets "horizontal" property changes.
->>>>>>> 2c5f8d6f
         /// </summary>
         /// <since_tizen> preview </since_tizen>
         public event EventHandler Changed;
@@ -336,8 +328,7 @@
         }
 
         /// <summary>
-<<<<<<< HEAD
-        /// Sets or gets the value of HorizontalScrollBarVisiblePolicy
+        /// Sets or gets the value of HorizontalScrollBarVisiblePolicy.
         /// </summary>
         /// <remarks>
         /// ScrollBarVisiblePolicy.Auto means the horizontal scrollbar is made visible if it is needed, and otherwise kept hidden.
@@ -360,7 +351,7 @@
         }
 
         /// <summary>
-        /// Sets or gets the value of VerticalScrollBarVisiblePolicy
+        /// Sets or gets the value of VerticalScrollBarVisiblePolicy.
         /// </summary>
         /// <remarks>
         /// ScrollBarVisiblePolicy.Auto means the vertical scrollbar is made visible if it is needed, and otherwise kept hidden.
@@ -383,58 +374,8 @@
         }
 
         /// <summary>
-        /// Gets the first item in a given gengrid widget.
-        /// </summary>
-=======
-        /// Sets or gets the value of HorizontalScrollBarVisiblePolicy.
-        /// </summary>
-        /// <remarks>
-        /// ScrollBarVisiblePolicy.Auto means the horizontal scrollbar is made visible if it is needed, and otherwise kept hidden.
-        /// ScrollBarVisiblePolicy.Visible turns it on all the time, and ScrollBarVisiblePolicy.Invisible always keeps it off.
-        /// </remarks>
-        /// <since_tizen> preview </since_tizen>
-        public ScrollBarVisiblePolicy HorizontalScrollBarVisiblePolicy
-        {
-            get
-            {
-                int policy;
-                Interop.Elementary.elm_scroller_policy_get(RealHandle, out policy, IntPtr.Zero);
-                return (ScrollBarVisiblePolicy)policy;
-            }
-            set
-            {
-                ScrollBarVisiblePolicy v = VerticalScrollBarVisiblePolicy;
-                Interop.Elementary.elm_scroller_policy_set(RealHandle, (int)value, (int)v);
-            }
-        }
-
-        /// <summary>
-        /// Sets or gets the value of VerticalScrollBarVisiblePolicy.
-        /// </summary>
-        /// <remarks>
-        /// ScrollBarVisiblePolicy.Auto means the vertical scrollbar is made visible if it is needed, and otherwise kept hidden.
-        /// ScrollBarVisiblePolicy.Visible turns it on all the time, and ScrollBarVisiblePolicy.Invisible always keeps it off.
-        /// </remarks>
-        /// <since_tizen> preview </since_tizen>
-        public ScrollBarVisiblePolicy VerticalScrollBarVisiblePolicy
-        {
-            get
-            {
-                int policy;
-                Interop.Elementary.elm_scroller_policy_get(RealHandle, IntPtr.Zero, out policy);
-                return (ScrollBarVisiblePolicy)policy;
-            }
-            set
-            {
-                ScrollBarVisiblePolicy h = HorizontalScrollBarVisiblePolicy;
-                Interop.Elementary.elm_scroller_policy_set(RealHandle, (int)h, (int)value);
-            }
-        }
-
-        /// <summary>
         /// Gets the first item in a given GenGrid widget.
         /// </summary>
->>>>>>> 2c5f8d6f
         /// <since_tizen> preview </since_tizen>
         public GenGridItem FirstItem
         {
@@ -578,13 +519,8 @@
         /// </summary>
         /// <param name="itemClass">The itemClass defines how to display the data.</param>
         /// <param name="data">The item data.</param>
-<<<<<<< HEAD
-        /// <param name="comparison">User defined comparison function that defines the sort order based on gengrid item and its data.</param>
-        /// <returns>Return a gengrid item that contains data and itemClass.</returns>
-=======
         /// <param name="comparison">User defined comparison function that defines the sort order based on the gengrid item and its data.</param>
         /// <returns>Return a gengrid item that contains the data and itemClass.</returns>
->>>>>>> 2c5f8d6f
         /// <since_tizen> preview </since_tizen>
         public GenGridItem InsertSorted(GenItemClass itemClass, object data, Comparison<object> comparison)
         {
@@ -676,13 +612,8 @@
         /// <summary>
         /// Creates a widget handle.
         /// </summary>
-<<<<<<< HEAD
-        /// <param name="parent">Parent EvasObject</param>
-        /// <returns>Handle IntPtr</returns>
-=======
         /// <param name="parent">Parent EvasObject.</param>
         /// <returns>Handle IntPtr.</returns>
->>>>>>> 2c5f8d6f
         /// <since_tizen> preview </since_tizen>
         protected override IntPtr CreateHandle(EvasObject parent)
         {
