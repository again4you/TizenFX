--- conflicted
+++ resolved
@@ -29,11 +29,7 @@
         /// <summary>
         /// Creates and initializes a new instance of the Label class.
         /// </summary>
-<<<<<<< HEAD
-        /// <param name="parent">The parent is a given container which will be attached by Label as a child. It's <see cref="EvasObject"/> type.</param>
-=======
         /// <param name="parent">The parent is a given container, which will be attached by the Label as a child. It's <see cref="EvasObject"/> type.</param>
->>>>>>> 2c5f8d6f
         /// <since_tizen> preview </since_tizen>
         public Label(EvasObject parent) : base(parent)
         {
@@ -196,11 +192,7 @@
         /// Sets the content at a part of a given container widget.
         /// </summary>
         /// <param name="parent">EvasObject</param>
-<<<<<<< HEAD
-        /// <returns>The new object, otherwise null if it cannot be created</returns>
-=======
         /// <returns>The new object, otherwise null if it cannot be created.</returns>
->>>>>>> 2c5f8d6f
         /// <since_tizen> preview </since_tizen>
         protected override IntPtr CreateHandle(EvasObject parent)
         {            
