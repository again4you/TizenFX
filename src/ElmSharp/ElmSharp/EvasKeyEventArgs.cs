/*
 * Copyright (c) 2016 Samsung Electronics Co., Ltd All Rights Reserved
 *
 * Licensed under the Apache License, Version 2.0 (the License);
 * you may not use this file except in compliance with the License.
 * You may obtain a copy of the License at
 *
 * http://www.apache.org/licenses/LICENSE-2.0
 *
 * Unless required by applicable law or agreed to in writing, software
 * distributed under the License is distributed on an AS IS BASIS,
 * WITHOUT WARRANTIES OR CONDITIONS OF ANY KIND, either express or implied.
 * See the License for the specific language governing permissions and
 * limitations under the License.
 */

using System;
using System.Runtime.InteropServices;

namespace ElmSharp
{
    /// <summary>
    /// The EvasKeyEventArgs is a EvasKey EventArgs.
    /// </summary>
    /// <since_tizen> preview </since_tizen>
    public class EvasKeyEventArgs : EventArgs
    {
        IntPtr _nativeEventInfo;

        /// <summary>
        /// BackButton name in platform.
        /// </summary>
        /// <since_tizen> preview </since_tizen>
        public const string PlatformBackButtonName = "XF86Back";

        /// <summary>
        /// MenuButton name in platform.
        /// </summary>
        /// <since_tizen> preview </since_tizen>
        public const string PlatformMenuButtonName = "XF86Menu";

        /// <summary>
        /// HomeButton name in platform.
        /// </summary>
        /// <since_tizen> preview </since_tizen>
        public const string PlatformHomeButtonName = "XF86Home";

        /// <summary>
        /// Gets the name of the key.
        /// </summary>
        /// <since_tizen> preview </since_tizen>
        public string KeyName { get; private set; }

        /// <summary>
        /// Sets or gets the flags.
        /// </summary>
        /// <since_tizen> preview </since_tizen>
        public EvasEventFlag Flags
        {
            get
            {
                IntPtr offset = Marshal.OffsetOf<EvasEventKeyDown>("event_flags");
                return (EvasEventFlag)Marshal.ReadIntPtr(_nativeEventInfo, (int)offset);
            }
            set
            {
                IntPtr offset = Marshal.OffsetOf<EvasEventKeyDown>("event_flags");
                Marshal.WriteIntPtr(_nativeEventInfo, (int)offset, (IntPtr)value);
            }
        }

        EvasKeyEventArgs(IntPtr info)
        {
            _nativeEventInfo = info;
            var evt = Marshal.PtrToStructure<EvasEventKeyDown>(info);
            KeyName = evt.keyname;
        }

        /// <summary>
        /// Creates and initializes a new instance of the EvasKeyEventArgs class.
        /// </summary>
<<<<<<< HEAD
        /// <param name="data">data info</param>
        /// <param name="obj"> object </param>
        /// <param name="info">information </param>
        /// <returns>EvasKey eventArgs</returns>
=======
        /// <param name="data">The data information.</param>
        /// <param name="obj">The object.</param>
        /// <param name="info">The information.</param>
        /// <returns>EvasKey eventArgs.</returns>
>>>>>>> 2c5f8d6f
        /// <since_tizen> preview </since_tizen>
        static public EvasKeyEventArgs Create(IntPtr data, IntPtr obj, IntPtr info)
        {
            return new EvasKeyEventArgs(info);
        }

        /// <summary>
        /// Event structure for Key Down event callbacks.
        /// </summary>
        [StructLayout(LayoutKind.Sequential)]
        struct EvasEventKeyDown
        {
            /// <summary>
            /// Name string of the key pressed.
            /// </summary>
            public string keyname;

            /// <summary>
            /// Data to be passed to the event.
            /// </summary>
            public IntPtr data;

            /// <summary>
            /// Modifier keys pressed during the event.
            /// </summary>
            public IntPtr modifiers;

            /// <summary>
            /// Locks information.
            /// </summary>
            public IntPtr locks;

            /// <summary>
            /// Logical key: (example, shift+1 == exclamation).
            /// </summary>
            public string key;

            /// <summary>
            /// UTF-8 string, if this keystroke has produced a visible string to be added.
            /// </summary>
            public string str;

            /// <summary>
            /// UTF-8 string, if this keystroke has modified a string in the middle of being composed - this string replaces the previous one.
            /// </summary>
            public string compose;

            public uint timestamp;

            /// <summary>
            /// Event_flags.
            /// </summary>
            public EvasEventFlag event_flags;

            /// <summary>
            ///
            /// </summary>
            public IntPtr dev;

            /// <summary>
            /// Keycode.
            /// </summary>
            public uint keycode;
        };
    }

    /// <summary>
    /// Flags for the events.
    /// </summary>
    /// <since_tizen> preview </since_tizen>
    [Flags]
    public enum EvasEventFlag
    {
        /// <summary>
        /// No fancy flags set.
        /// </summary>
        None = 0,

        /// <summary>
        /// This event is being delivered but should be put "on hold" until the on hold flag is unset. The event should be used for informational purposes and maybe some indications visually, but not actually perform anything.
        /// </summary>
        OnHold = 1,
    }
}<|MERGE_RESOLUTION|>--- conflicted
+++ resolved
@@ -79,17 +79,10 @@
         /// <summary>
         /// Creates and initializes a new instance of the EvasKeyEventArgs class.
         /// </summary>
-<<<<<<< HEAD
-        /// <param name="data">data info</param>
-        /// <param name="obj"> object </param>
-        /// <param name="info">information </param>
-        /// <returns>EvasKey eventArgs</returns>
-=======
         /// <param name="data">The data information.</param>
         /// <param name="obj">The object.</param>
         /// <param name="info">The information.</param>
         /// <returns>EvasKey eventArgs.</returns>
->>>>>>> 2c5f8d6f
         /// <since_tizen> preview </since_tizen>
         static public EvasKeyEventArgs Create(IntPtr data, IntPtr obj, IntPtr info)
         {
