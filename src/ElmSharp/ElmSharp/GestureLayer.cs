--- conflicted
+++ resolved
@@ -37,11 +37,7 @@
         /// <summary>
         /// Creates and initializes a new instance of the GestureLayer class.
         /// </summary>
-<<<<<<< HEAD
-        /// <param name="parent">The parent is a given container which will be attached by GestureLayer as a child. It's <see cref="EvasObject"/> type.</param>
-=======
         /// <param name="parent">The parent is a given container which will be attached by the GestureLayer as a child. It's the <see cref="EvasObject"/> type.</param>
->>>>>>> 2c5f8d6f
         /// <since_tizen> preview </since_tizen>
         public GestureLayer(EvasObject parent) : base(parent)
         {
