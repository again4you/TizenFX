/*
 * Copyright (c) 2016 Samsung Electronics Co., Ltd All Rights Reserved
 *
 * Licensed under the Apache License, Version 2.0 (the License);
 * you may not use this file except in compliance with the License.
 * You may obtain a copy of the License at
 *
 * http://www.apache.org/licenses/LICENSE-2.0
 *
 * Unless required by applicable law or agreed to in writing, software
 * distributed under the License is distributed on an AS IS BASIS,
 * WITHOUT WARRANTIES OR CONDITIONS OF ANY KIND, either express or implied.
 * See the License for the specific language governing permissions and
 * limitations under the License.
 */

using System;

namespace ElmSharp
{
    /// <summary>
    /// The Point3D is a struct that defines a 3D point.
    /// </summary>
    /// <since_tizen> preview </since_tizen>
    public struct Point3D : IEquatable<Point3D>
    {
        /// <summary>
        /// The X-coordinate of a 3D point.
        /// </summary>
        /// <since_tizen> preview </since_tizen>
        public int X;

        /// <summary>
        /// The Y-coordinate of a 3D point.
        /// </summary>
        /// <since_tizen> preview </since_tizen>
        public int Y;

        /// <summary>
        /// The Z-coordinate of a 3D point.
        /// </summary>
        /// <since_tizen> preview </since_tizen>
        public int Z;

        /// <summary>
        /// A human-readable representation of <see cref="T:Tizen.UI.Point3D"/>.
        /// </summary>
        /// <returns>The string is formatted as "{{X={0} Y={1} Z={2}}}".</returns>
        /// <since_tizen> preview </since_tizen>
        public override string ToString()
        {
            return string.Format("{{X={0} Y={1} Z={2}}}", X, Y, Z);
        }

        ///
        /// <since_tizen> preview </since_tizen>
        public override int GetHashCode()
        {
            unchecked
            {
                int hashCode = X.GetHashCode();
                hashCode = (hashCode * 397) ^ Y.GetHashCode();
                hashCode = (hashCode * 397) ^ Z.GetHashCode();
                return hashCode;
            }
        }

        /// <summary>
        /// Indicates whether this instance and a specified object are equal.
        /// </summary>
        /// <param name="obj">The object to compare with the current instance.</param>
        /// <returns>
        /// true if the object and this instance are of the same type and represent the same value,
        /// otherwise false.
        /// </returns>
        /// <since_tizen> preview </since_tizen>
        public override bool Equals(object obj)
        {
            if (!(obj is Point3D))
                return false;

            return Equals((Point3D)obj);
        }

        /// <summary>
        /// Indicates whether this instance and a <see cref="Point3D"/> object are equal.
        /// </summary>
        /// <param name="other">The <see cref="Point3D"/> to compare with the current instance.</param>
        /// <returns>
        /// true if the object and this instance are of the same type and represent the same value.
        /// otherwise, false.
        /// </returns>
        /// <since_tizen> preview </since_tizen>
        public bool Equals(Point3D other)
        {
            return X.Equals(other.X) && Y.Equals(other.Y) && Z.Equals(other.Z);
        }

        /// <summary>
        /// Whether both <see cref="T:Tizen.UI.Point3D"/>s are equal.
        /// </summary>
<<<<<<< HEAD
        /// <param name="p1">A <see cref="T:Tizen.UI.Point3D" /> on the left hand side.</param>
        /// <param name="p2">A <see cref="T:Tizen.UI.Point3D" /> on the right hand side.</param>
        /// <returns>True if the two <see cref="T:Tizen.UI.Point3D" />s have equal values.</returns>
=======
        /// <param name="p1">A <see cref="T:Tizen.UI.Point3D"/> on the left hand side.</param>
        /// <param name="p2">A <see cref="T:Tizen.UI.Point3D"/> on the right hand side.</param>
        /// <returns>True if both <see cref="T:Tizen.UI.Point3D"/>s have equal values.</returns>
>>>>>>> 2c5f8d6f
        /// <since_tizen> preview </since_tizen>
        public static bool operator ==(Point3D p1, Point3D p2)
        {
            return p1.Equals(p2);
        }

        /// <summary>
        /// Whether both <see cref="T:Tizen.UI.Point3D"/>s are not equal.
        /// </summary>
<<<<<<< HEAD
        /// <param name="p1">A <see cref="T:Tizen.UI.Point3D" /> on the left hand side.</param>
        /// <param name="p2">A <see cref="T:Tizen.UI.Point3D" /> on the right hand side.</param>
        /// <returns>True if the two <see cref="T:Tizen.UI.Point3D" />s do not have equal values.</returns>
=======
        /// <param name="p1">A <see cref="T:Tizen.UI.Point3D"/> on the left hand side.</param>
        /// <param name="p2">A <see cref="T:Tizen.UI.Point3D"/> on the right hand side.</param>
        /// <returns>True if both <see cref="T:Tizen.UI.Point3D"/>s do not have equal values.</returns>
>>>>>>> 2c5f8d6f
        /// <since_tizen> preview </since_tizen>
        public static bool operator !=(Point3D p1, Point3D p2)
        {
            return !p1.Equals(p2);
        }
    }
}<|MERGE_RESOLUTION|>--- conflicted
+++ resolved
@@ -99,15 +99,9 @@
         /// <summary>
         /// Whether both <see cref="T:Tizen.UI.Point3D"/>s are equal.
         /// </summary>
-<<<<<<< HEAD
-        /// <param name="p1">A <see cref="T:Tizen.UI.Point3D" /> on the left hand side.</param>
-        /// <param name="p2">A <see cref="T:Tizen.UI.Point3D" /> on the right hand side.</param>
-        /// <returns>True if the two <see cref="T:Tizen.UI.Point3D" />s have equal values.</returns>
-=======
         /// <param name="p1">A <see cref="T:Tizen.UI.Point3D"/> on the left hand side.</param>
         /// <param name="p2">A <see cref="T:Tizen.UI.Point3D"/> on the right hand side.</param>
         /// <returns>True if both <see cref="T:Tizen.UI.Point3D"/>s have equal values.</returns>
->>>>>>> 2c5f8d6f
         /// <since_tizen> preview </since_tizen>
         public static bool operator ==(Point3D p1, Point3D p2)
         {
@@ -117,15 +111,9 @@
         /// <summary>
         /// Whether both <see cref="T:Tizen.UI.Point3D"/>s are not equal.
         /// </summary>
-<<<<<<< HEAD
-        /// <param name="p1">A <see cref="T:Tizen.UI.Point3D" /> on the left hand side.</param>
-        /// <param name="p2">A <see cref="T:Tizen.UI.Point3D" /> on the right hand side.</param>
-        /// <returns>True if the two <see cref="T:Tizen.UI.Point3D" />s do not have equal values.</returns>
-=======
         /// <param name="p1">A <see cref="T:Tizen.UI.Point3D"/> on the left hand side.</param>
         /// <param name="p2">A <see cref="T:Tizen.UI.Point3D"/> on the right hand side.</param>
         /// <returns>True if both <see cref="T:Tizen.UI.Point3D"/>s do not have equal values.</returns>
->>>>>>> 2c5f8d6f
         /// <since_tizen> preview </since_tizen>
         public static bool operator !=(Point3D p1, Point3D p2)
         {
