--- conflicted
+++ resolved
@@ -65,13 +65,8 @@
         /// <summary>
         /// Creates and initializes a new instance of the DateTimeSelector class.
         /// </summary>
-<<<<<<< HEAD
-        /// <param name="parent">The parent is a given container which will be attached by DateTimeSelector
-        ///as a child.It's <see cref="EvasObject"/> type.</param>
-=======
         /// <param name="parent">The parent is a given container, which will be attached by the DateTimeSelector
         ///  as a child. It's <see cref="EvasObject"/> type.</param>
->>>>>>> 2c5f8d6f
         /// <since_tizen> preview </since_tizen>
         public DateTimeSelector(EvasObject parent) : base(parent)
         {
@@ -185,15 +180,9 @@
         /// <summary>
         /// Sets the field limits of a field.
         /// </summary>
-<<<<<<< HEAD
-        /// <param name="type">Enumeration <see cref="DateTimeFieldType"/></param>
-        /// <param name="minimum">minimum limit</param>
-        /// <param name="maximum">maximum limit</param>
-=======
         /// <param name="type">Enumeration for <see cref="DateTimeFieldType"/>.</param>
         /// <param name="minimum">The minimum limit.</param>
         /// <param name="maximum">The maximum limit.</param>
->>>>>>> 2c5f8d6f
         /// <since_tizen> preview </since_tizen>
         public void SetFieldLimit(DateTimeFieldType type, int minimum, int maximum)
         {
@@ -203,13 +192,8 @@
         /// <summary>
         /// Gets whether a field can be visible.
         /// </summary>
-<<<<<<< HEAD
-        /// <param name="type">Enumeration <see cref="DateTimeFieldType"/></param>
-        /// <param name="visible">When set as true, the field type visible.</param>
-=======
         /// <param name="type">Enumeration for <see cref="DateTimeFieldType"/>.</param>
         /// <param name="visible">When set as true, the field type is visible.</param>
->>>>>>> 2c5f8d6f
         /// <since_tizen> preview </since_tizen>
         public void SetFieldVisible(DateTimeFieldType type, bool visible)
         {
@@ -235,13 +219,8 @@
         /// <summary>
         /// Creates a widget handle.
         /// </summary>
-<<<<<<< HEAD
-        /// <param name="parent">Parent EvasObject</param>
-        /// <returns>Handle IntPtr</returns>
-=======
         /// <param name="parent">Parent EvasObject.</param>
         /// <returns>Handle IntPtr.</returns>
->>>>>>> 2c5f8d6f
         /// <since_tizen> preview </since_tizen>
         protected override IntPtr CreateHandle(EvasObject parent)
         {
