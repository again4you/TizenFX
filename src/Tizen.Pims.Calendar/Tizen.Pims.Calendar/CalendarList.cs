--- conflicted
+++ resolved
@@ -98,11 +98,7 @@
         /// <summary>
         /// Disposes off the resources (other than memory) used by the CalendarList.
         /// </summary>
-<<<<<<< HEAD
-        /// <param name="disposing">true to release both managed and unmanaged resources; false to release only unmanaged resources.</param>
-=======
         /// <param name="disposing">true to release both managed and unmanaged resources, false to release only unmanaged resources.</param>
->>>>>>> 2c5f8d6f
         /// <since_tizen> 4 </since_tizen>
         protected virtual void Dispose(bool disposing)
         {
